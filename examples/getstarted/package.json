--- conflicted
+++ resolved
@@ -1,11 +1,7 @@
 {
   "name": "getstarted",
   "private": true,
-<<<<<<< HEAD
-  "version": "4.12.6",
-=======
   "version": "4.12.7",
->>>>>>> fefc4a24
   "description": "A Strapi application.",
   "scripts": {
     "develop": "strapi develop",
@@ -17,18 +13,6 @@
   },
   "dependencies": {
     "@strapi/icons": "1.9.0",
-<<<<<<< HEAD
-    "@strapi/plugin-color-picker": "4.12.6",
-    "@strapi/plugin-documentation": "4.12.6",
-    "@strapi/plugin-graphql": "4.12.6",
-    "@strapi/plugin-i18n": "4.12.6",
-    "@strapi/plugin-sentry": "4.12.6",
-    "@strapi/plugin-users-permissions": "4.12.6",
-    "@strapi/provider-email-mailgun": "4.12.6",
-    "@strapi/provider-upload-aws-s3": "4.12.6",
-    "@strapi/provider-upload-cloudinary": "4.12.6",
-    "@strapi/strapi": "4.12.6",
-=======
     "@strapi/plugin-color-picker": "4.12.7",
     "@strapi/plugin-documentation": "4.12.7",
     "@strapi/plugin-graphql": "4.12.7",
@@ -39,7 +23,6 @@
     "@strapi/provider-upload-aws-s3": "4.12.7",
     "@strapi/provider-upload-cloudinary": "4.12.7",
     "@strapi/strapi": "4.12.7",
->>>>>>> fefc4a24
     "better-sqlite3": "8.5.0",
     "lodash": "4.17.21",
     "mysql": "2.18.1",
