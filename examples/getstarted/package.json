{
  "name": "getstarted",
  "private": true,
  "version": "3.5.0",
  "description": "A Strapi application.",
  "scripts": {
    "develop": "strapi develop",
    "develop:ce": "STRAPI_DISABLE_EE=true strapi develop",
    "start": "strapi start",
    "build": "strapi build",
    "build:ce": "STRAPI_DISABLE_EE=true strapi build",
    "strapi": "strapi"
  },
  "dependencies": {
    "knex": "^0.21.14",
    "lodash": "4.17.19",
    "mysql": "^2.17.1",
    "pg": "8.5.1",
<<<<<<< HEAD
    "sqlite3": "^5.0.0",
    "strapi": "3.4.5",
    "strapi-admin": "3.4.5",
    "strapi-connector-bookshelf": "3.4.5",
    "strapi-connector-mongoose": "3.4.5",
    "strapi-middleware-views": "3.4.5",
    "strapi-plugin-content-manager": "3.4.5",
    "strapi-plugin-content-type-builder": "3.4.5",
    "strapi-plugin-documentation": "3.4.5",
    "strapi-plugin-email": "3.4.5",
    "strapi-plugin-graphql": "3.4.5",
    "strapi-plugin-upload": "3.4.5",
    "strapi-plugin-users-permissions": "3.4.5",
    "strapi-provider-email-mailgun": "3.4.5",
    "strapi-provider-upload-aws-s3": "3.4.5",
    "strapi-provider-upload-cloudinary": "3.4.5",
    "strapi-plugin-i18n": "3.4.5",
    "strapi-utils": "3.4.5"
=======
    "sqlite3": "^5.0.1",
    "strapi": "3.5.0",
    "strapi-admin": "3.5.0",
    "strapi-connector-bookshelf": "3.5.0",
    "strapi-connector-mongoose": "3.5.0",
    "strapi-middleware-views": "3.5.0",
    "strapi-plugin-content-manager": "3.5.0",
    "strapi-plugin-content-type-builder": "3.5.0",
    "strapi-plugin-documentation": "3.5.0",
    "strapi-plugin-email": "3.5.0",
    "strapi-plugin-graphql": "3.5.0",
    "strapi-plugin-upload": "3.5.0",
    "strapi-plugin-users-permissions": "3.5.0",
    "strapi-provider-email-mailgun": "3.5.0",
    "strapi-provider-upload-aws-s3": "3.5.0",
    "strapi-provider-upload-cloudinary": "3.5.0",
    "strapi-utils": "3.5.0"
>>>>>>> d02a7ba2
  },
  "strapi": {
    "uuid": "getstarted"
  },
  "engines": {
    "node": ">=10.16.0 <=14.x.x",
    "npm": ">=6.0.0"
  },
  "license": "SEE LICENSE IN LICENSE"
}<|MERGE_RESOLUTION|>--- conflicted
+++ resolved
@@ -16,27 +16,7 @@
     "lodash": "4.17.19",
     "mysql": "^2.17.1",
     "pg": "8.5.1",
-<<<<<<< HEAD
-    "sqlite3": "^5.0.0",
-    "strapi": "3.4.5",
-    "strapi-admin": "3.4.5",
-    "strapi-connector-bookshelf": "3.4.5",
-    "strapi-connector-mongoose": "3.4.5",
-    "strapi-middleware-views": "3.4.5",
-    "strapi-plugin-content-manager": "3.4.5",
-    "strapi-plugin-content-type-builder": "3.4.5",
-    "strapi-plugin-documentation": "3.4.5",
-    "strapi-plugin-email": "3.4.5",
-    "strapi-plugin-graphql": "3.4.5",
-    "strapi-plugin-upload": "3.4.5",
-    "strapi-plugin-users-permissions": "3.4.5",
-    "strapi-provider-email-mailgun": "3.4.5",
-    "strapi-provider-upload-aws-s3": "3.4.5",
-    "strapi-provider-upload-cloudinary": "3.4.5",
-    "strapi-plugin-i18n": "3.4.5",
-    "strapi-utils": "3.4.5"
-=======
-    "sqlite3": "^5.0.1",
+    "sqlite3": "5.0.0",
     "strapi": "3.5.0",
     "strapi-admin": "3.5.0",
     "strapi-connector-bookshelf": "3.5.0",
@@ -52,8 +32,8 @@
     "strapi-provider-email-mailgun": "3.5.0",
     "strapi-provider-upload-aws-s3": "3.5.0",
     "strapi-provider-upload-cloudinary": "3.5.0",
+    "strapi-plugin-i18n": "3.5.0",
     "strapi-utils": "3.5.0"
->>>>>>> d02a7ba2
   },
   "strapi": {
     "uuid": "getstarted"
