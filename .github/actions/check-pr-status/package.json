--- conflicted
+++ resolved
@@ -1,10 +1,6 @@
 {
   "name": "check-pr-status",
-<<<<<<< HEAD
-  "version": "5.12.0-beta.0",
-=======
   "version": "5.11.1",
->>>>>>> 896eb443
   "private": true,
   "license": "MIT",
   "main": "dist/index.js",
