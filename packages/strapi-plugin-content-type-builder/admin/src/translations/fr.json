{
  "plugin.description.short": "Modelisez la structure de données de votre API.",
  "plugin.description.long": "Modelisez la structure de données de votre API. Créer des nouveaux champs et relations en un instant. Les fichiers se créent et se mettent à jour automatiquement.",
  "attribute.string": "Chaîne de caractères",
  "attribute.text": "Text",
  "attribute.boolean": "Booléen",
  "attribute.float": "Décimal approximatif",
  "attribute.integer": "Entier",
  "attribute.decimal": "Décimal",
  "attribute.date": "Date",
  "attribute.json": "JSON",
  "attribute.media": "Media",
  "attribute.password": "Mot de passe",
  "attribute.email": "Email",
  "attribute.relation": "Relation",
  "attribute.enumeration": "Enumération",

  "contentType.temporaryDisplay": "(Non sauvegardé)",

  "from": "De",

  "home.contentTypeBuilder.name": "Content Types",
  "home.contentTypeBuilder.description": "Créez, éditer vos modèles.",
  "home.emptyContentType.title": "Il n'y a pas de model disponible",
  "home.emptyContentType.description": "Créez votre premier modèle...",

  "home.emptyAttributes.title": "Il n'y a pas encore de champs",
  "home.emptyAttributes.description": "Ajoutez votre premier champ a votre modèle",

  "button.contentType.create": "Créer un modèle",
  "button.contentType.add": "Ajouter un modèle",
  "button.attributes.add": "Ajouter un champs",

  "error.validation.required": "Ce champ est obligatoire.",
  "error.validation.regex": "La valeur ne correspond pas au format attendu.",
  "error.validation.max": "La valeur est trop grande.",
  "error.validation.min": "La valeur est trop basse.",
  "error.validation.maxLength": "La valeur est trop longue.",
  "error.validation.minLength": "La valeur est trop courte.",
  "error.contentTypeName.taken": "Ce nom existe déjà",
  "error.attribute.taken": "Ce champ existe déjà",
  "error.attribute.key.taken": "Cette valeur existe déjà",
  "error.attribute.sameKeyAndName": "Ne peuvent pas être égaux",
  "error.validation.minSupMax": "Ne peut pas être plus grand",

  "form.attribute.item.textarea.name": "Nom",
  "form.attribute.item.date.name": "Nom",
  "form.attribute.item.boolean.name": "Nom",
  "form.attribute.item.number.name": "Nom",
  "form.attribute.item.json.name": "Nom",
  "form.attribute.item.media.name": "Nom",
<<<<<<< HEAD
  "form.attribute.item.media.multiple": "Peut avoir plusierus fichiers",
=======
  "form.attribute.item.media.multiple": "Peut être relié à plusieurs fichiers",
>>>>>>> eab59ad3
  "form.attribute.item.string.name": "Nom",
  "form.attribute.item.settings.name": "Paramètres",
  "form.attribute.item.requiredField": "Champ obligatoire",
  "form.attribute.item.uniqueField": "Champ unique",
  "form.attribute.item.minimumLength": "Taille minimun",
  "form.attribute.item.minimum": "Valeur minimun",
  "form.attribute.item.maximum": "Valeur maximum",
  "form.attribute.item.maximumLength": "Taille maximum",
  "form.attribute.item.requiredField.description": "Vous ne pourrez pas créer une entrée si ce champ est vide",
  "form.attribute.item.uniqueField.description": "Vous ne pourrez pas créer une entrée s'il existe un champ similaire",
  "form.attribute.item.defineRelation.fieldName": "Nom du Champ",
  "form.attribute.item.customColumnName": "Nom de colonne custom",
  "form.attribute.item.customColumnName.description": "Pratique pour renommer la colonne de la db dans un format plus comprehensible pour les responses de l'API",
  "form.attribute.item.number.type": "Format nombre",
  "form.attribute.item.number.type.integer": "entier (ex: 10)",
  "form.attribute.item.number.type.float": "décimal approximatif (ex: 3,33333)",
  "form.attribute.item.number.type.decimal": "décimal (ex: 2,22)",

  "form.button.cancel": "Annuler",
  "form.button.continue": "Continue",
  "form.button.save": "Sauvegarder",

  "form.contentType.item.connections": "Connexion",
  "form.contentType.item.name": "Nom",
  "form.contentType.item.name.description": "Les noms de modèles doivent être au singulier, {link}",
  "form.contentType.item.name.link.description": "regardez la documentation",
  "form.contentType.item.description": "Description",
  "form.contentType.item.description.placeholder": "Ecrivez votre petite description ici...",
  "form.contentType.item.collectionName": "Nom de la Collection",
  "form.contentType.item.collectionName.inputDescription": "Pratique quand le Nom de votre Modèle et de votre table sont différents",

  "menu.section.contentTypeBuilder.name.plural": "Modèles",
  "menu.section.contentTypeBuilder.name.singular": "Modèle",
  "menu.section.documentation.name": "Documentation",
  "menu.section.documentation.guide": "Découvrez plus à propose des modèles dans notre",
  "menu.section.documentation.guideLink": "guide.",
  "menu.section.documentation.tutorial": "Découvrez notre",
  "menu.section.documentation.tutorialLink": "tuto vidéo.",

  "modelPage.contentHeader.emptyDescription.description": "Il n'y a pas de description pour ce modèle",
  "modelPage.contentType.list.title.plural": "champs",
  "modelPage.contentType.list.title.singular": "champ",
  "modelPage.contentType.list.title.including": "dont",
  "modelPage.contentType.list.relationShipTitle.plural": "relations",
  "modelPage.contentType.list.relationShipTitle.singular": "relation",

  "modelPage.attribute.relationWith": "Relation avec",

  "noTableWarning.description": "N'oubliez pas de créer la table `{modelName}` dans votre database",
  "noTableWarning.infos": "Plus d'infos",

  "notification.error.message": "Une erreur est survenue",
  "notification.info.contentType.creating.notSaved": "Sauvegardez votre Modèle en cours avant d'en créer un nouveau",
  "notification.info.optimized": "Ce plugin est optimisé pour votre localStorage",
  "notification.success.message.contentType.edit": "Votre modèle a bien été modifié",
  "notification.success.message.contentType.create": "Votre modèle a bien été créée",
  "notification.success.contentTypeDeleted": "Le modèle a bien été supprimé.",
<<<<<<< HEAD
  "notification.info.enumeration": "Ce champ n'est pas modifiable pour le moment...😮",
=======
  "notification.info.enumeration": "Ce champs n'est pas modifiable pour le moment...😮",
>>>>>>> eab59ad3

  "popUpForm.attributes.string.description": "Titres, noms,...",
  "popUpForm.attributes.text.description": "Descriptions, paragraphes texte, articles ",
  "popUpForm.attributes.number.description": "Tout ce qui est nombre",
  "popUpForm.attributes.boolean.description": "Oui ou non, 1 ou 0, vrai ou faux",
  "popUpForm.attributes.date.description": "Date événements, horaires",
  "popUpForm.attributes.json.description": "Données au format JSON",
  "popUpForm.attributes.media.description": "Images, vidéos, PDFs et autres fichiers",
  "popUpForm.attributes.relation.description": "Pointe vers un autre Modèle",
  "popUpForm.attributes.password.description": "Mot de passe utilisateur...",
  "popUpForm.attributes.email.description": "Email utilisateurs",

  "popUpForm.attributes.string.name": "Chaîne de caractères",
  "popUpForm.attributes.text.name": "Text",
  "popUpForm.attributes.boolean.name": "Booléen",
  "popUpForm.attributes.number.name": "Nombre",
  "popUpForm.attributes.date.name": "Date",
  "popUpForm.attributes.json.name": "JSON",
  "popUpForm.attributes.media.name": "Media",
  "popUpForm.attributes.relation.name": "Relation",
  "popUpForm.attributes.email.name": "Email",
  "popUpForm.attributes.password.name": "Mot de passe",
  "popUpForm.create": "Ajouter un Nouveau",
  "popUpForm.edit": "Modifer",
  "popUpForm.field": "Champ",
  "popUpForm.create.contentType.header.title": "Ajouter un Nouveau Modèle",
  "popUpForm.choose.attributes.header.title": "Ajouter un Nouveau Champs",
  "popUpForm.edit.contentType.header.title": "Modifier un Modèle",
  "popUpForm.navContainer.relation": "Définir relation",
  "popUpForm.navContainer.base": "Réglages de base",
  "popUpForm.navContainer.advanced": "Réglages avancés",

  "popUpWarning.button.cancel": "Annuler",
  "popUpWarning.button.confirm": "Confirmer",
  "popUpWarning.title": "Merci de confirmer",
  "popUpWarning.bodyMessage.contentType.delete": "Êtes-vous sûre de vouloir supprimer ce modèle?",
  "popUpWarning.bodyMessage.attribute.delete": "Êtes-vous sûre de vouloir supprimer ce champ?",

  "popUpRelation.title": "Relation",

  "table.contentType.title.plural": "Modèles sont disponibles",
  "table.contentType.title.singular": "Modèle est disponible",
  "table.contentType.head.name": "Nom",
  "table.contentType.head.description": "Description",
  "table.contentType.head.fields": "Champs",

  "relation.oneToOne": "a un ",
  "relation.oneToMany": "appartient a",
  "relation.manyToOne": "a plusieurs",
  "relation.manyToMany": "a plusieurs",
  "relation.attributeName.placeholder": "Ex: auteur, catégorie, tag"

}<|MERGE_RESOLUTION|>--- conflicted
+++ resolved
@@ -49,11 +49,7 @@
   "form.attribute.item.number.name": "Nom",
   "form.attribute.item.json.name": "Nom",
   "form.attribute.item.media.name": "Nom",
-<<<<<<< HEAD
-  "form.attribute.item.media.multiple": "Peut avoir plusierus fichiers",
-=======
   "form.attribute.item.media.multiple": "Peut être relié à plusieurs fichiers",
->>>>>>> eab59ad3
   "form.attribute.item.string.name": "Nom",
   "form.attribute.item.settings.name": "Paramètres",
   "form.attribute.item.requiredField": "Champ obligatoire",
@@ -111,11 +107,7 @@
   "notification.success.message.contentType.edit": "Votre modèle a bien été modifié",
   "notification.success.message.contentType.create": "Votre modèle a bien été créée",
   "notification.success.contentTypeDeleted": "Le modèle a bien été supprimé.",
-<<<<<<< HEAD
-  "notification.info.enumeration": "Ce champ n'est pas modifiable pour le moment...😮",
-=======
   "notification.info.enumeration": "Ce champs n'est pas modifiable pour le moment...😮",
->>>>>>> eab59ad3
 
   "popUpForm.attributes.string.description": "Titres, noms,...",
   "popUpForm.attributes.text.description": "Descriptions, paragraphes texte, articles ",
