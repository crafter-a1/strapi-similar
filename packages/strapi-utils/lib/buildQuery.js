--- conflicted
+++ resolved
@@ -90,17 +90,10 @@
  * @param {*} options.value - value tu cast
  * @param {string} options.operator - name of operator
  */
-<<<<<<< HEAD
-const castValue = ({ type, value, operator}) => {
-  if (operator === 'null')  return castValueToType({ type: 'boolean', value })
-  return castValueToType({ type, value})
-}
-=======
 const castValue = ({ type, value, operator }) => {
   if (operator === 'null') return castValueToType({ type: 'boolean', value });
   return castValueToType({ type, value });
 };
->>>>>>> da5d02fb
 /**
  *
  * @param {Object} options - Options
@@ -133,13 +126,8 @@
 
         // cast value or array of values
         const castedValue = Array.isArray(value)
-<<<<<<< HEAD
-            ? value.map(val => castValue({ type, operator, value: val }))
-            : castValue({ type, operator, value: value });
-=======
           ? value.map(val => castValue({ type, operator, value: val }))
           : castValue({ type, operator, value: value });
->>>>>>> da5d02fb
 
         return { field, operator, value: castedValue };
       });
