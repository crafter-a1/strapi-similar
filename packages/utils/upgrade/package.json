{
  "name": "@strapi/upgrade",
  "version": "5.9.0",
  "description": "CLI to upgrade Strapi applications effortless",
  "keywords": [
    "strapi",
    "package",
    "tool",
    "upgrade",
    "migrate",
    "version"
  ],
  "repository": {
    "type": "git",
    "url": "https://github.com/strapi/strapi.git",
    "directory": "packages/utils/upgrade"
  },
  "license": "SEE LICENSE IN LICENSE",
  "author": {
    "name": "Strapi Solutions SAS",
    "email": "hi@strapi.io",
    "url": "https://strapi.io"
  },
  "maintainers": [
    {
      "name": "Strapi Solutions SAS",
      "email": "hi@strapi.io",
      "url": "https://strapi.io"
    }
  ],
  "exports": {
    ".": {
      "types": "./dist/index.d.ts",
      "source": "./src/index.ts",
      "import": "./dist/index.mjs",
      "require": "./dist/index.js",
      "default": "./dist/index.js"
    },
    "./package.json": "./package.json"
  },
  "main": "./dist/index.js",
  "module": "./dist/index.mjs",
  "source": "./src/index.ts",
  "types": "./dist/index.d.ts",
  "bin": "./bin/upgrade.js",
  "files": [
    "bin",
    "dist",
    "resources"
  ],
  "scripts": {
    "build": "run -T npm-run-all clean --parallel build:code build:types",
    "build:code": "run -T rollup -c",
    "build:types": "run -T tsc -p tsconfig.build.json --emitDeclarationOnly",
    "clean": "run -T rimraf ./dist",
    "lint": "run -T eslint .",
    "prepublishOnly": "yarn clean && yarn build",
    "test:ts": "run -T tsc --noEmit",
    "test:unit": "run -T jest",
    "test:unit:watch": "run -T jest --watch",
    "watch": "run -T rollup -c -w"
  },
  "dependencies": {
    "@strapi/utils": "5.9.0",
    "chalk": "4.1.2",
    "cli-table3": "0.6.2",
    "commander": "8.3.0",
    "esbuild-register": "3.5.0",
    "fast-glob": "3.3.2",
    "fs-extra": "11.2.0",
    "jscodeshift": "17.1.2",
    "lodash": "4.17.21",
    "memfs": "4.6.0",
    "ora": "5.4.1",
    "prompts": "2.4.2",
    "semver": "7.5.4",
    "simple-git": "3.21.0"
  },
  "devDependencies": {
<<<<<<< HEAD
    "@strapi/types": "5.8.1",
=======
    "@strapi/pack-up": "5.0.2",
    "@strapi/types": "5.9.0",
>>>>>>> 1424f4a8
    "@types/fs-extra": "11.0.4",
    "@types/jscodeshift": "0.12.0",
    "eslint-config-custom": "5.9.0",
    "rimraf": "5.0.5"
  },
  "engines": {
    "node": ">=18.0.0 <=22.x.x",
    "npm": ">=6.0.0"
  }
}<|MERGE_RESOLUTION|>--- conflicted
+++ resolved
@@ -77,12 +77,7 @@
     "simple-git": "3.21.0"
   },
   "devDependencies": {
-<<<<<<< HEAD
-    "@strapi/types": "5.8.1",
-=======
-    "@strapi/pack-up": "5.0.2",
     "@strapi/types": "5.9.0",
->>>>>>> 1424f4a8
     "@types/fs-extra": "11.0.4",
     "@types/jscodeshift": "0.12.0",
     "eslint-config-custom": "5.9.0",
