{
  "name": "@strapi/logger",
<<<<<<< HEAD
  "version": "4.10.8",
=======
  "version": "4.11.0",
>>>>>>> 0de06a00
  "description": "Strapi's logger",
  "homepage": "https://strapi.io",
  "bugs": {
    "url": "https://github.com/strapi/strapi/issues"
  },
  "repository": {
    "type": "git",
    "url": "git://github.com/strapi/strapi.git"
  },
  "license": "SEE LICENSE IN LICENSE",
  "author": {
    "name": "Strapi Solutions SAS",
    "email": "hi@strapi.io",
    "url": "https://strapi.io"
  },
  "maintainers": [
    {
      "name": "Strapi Solutions SAS",
      "email": "hi@strapi.io",
      "url": "https://strapi.io"
    }
  ],
  "main": "./dist/index.js",
  "types": "./dist/index.d.ts",
  "files": [
    "./dist"
  ],
  "scripts": {
    "build": "run -T tsc",
    "build:ts": "run -T tsc",
    "watch": "run -T tsc -w --preserveWatchOutput",
    "clean": "run -T rimraf ./dist",
    "prepublishOnly": "yarn clean && yarn build",
    "lint": "run -T eslint ."
  },
  "dependencies": {
    "lodash": "4.17.21",
    "winston": "3.3.3"
  },
  "devDependencies": {
<<<<<<< HEAD
    "eslint-config-custom": "4.10.8",
    "tsconfig": "4.10.8"
=======
    "eslint-config-custom": "4.11.0",
    "tsconfig": "4.11.0"
>>>>>>> 0de06a00
  },
  "engines": {
    "node": ">=14.19.1 <=18.x.x",
    "npm": ">=6.0.0"
  }
}<|MERGE_RESOLUTION|>--- conflicted
+++ resolved
@@ -1,10 +1,6 @@
 {
   "name": "@strapi/logger",
-<<<<<<< HEAD
-  "version": "4.10.8",
-=======
   "version": "4.11.0",
->>>>>>> 0de06a00
   "description": "Strapi's logger",
   "homepage": "https://strapi.io",
   "bugs": {
@@ -45,13 +41,8 @@
     "winston": "3.3.3"
   },
   "devDependencies": {
-<<<<<<< HEAD
-    "eslint-config-custom": "4.10.8",
-    "tsconfig": "4.10.8"
-=======
     "eslint-config-custom": "4.11.0",
     "tsconfig": "4.11.0"
->>>>>>> 0de06a00
   },
   "engines": {
     "node": ">=14.19.1 <=18.x.x",
