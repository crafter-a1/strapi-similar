{
  "name": "@strapi/plugin-graphql",
  "version": "4.17.0",
  "description": "Adds GraphQL endpoint with default API methods.",
  "repository": {
    "type": "git",
    "url": "https://github.com/strapi/strapi.git",
    "directory": "packages/plugins/graphql"
  },
  "license": "SEE LICENSE IN LICENSE",
  "author": {
    "name": "Strapi Solutions SAS",
    "email": "hi@strapi.io",
    "url": "https://strapi.io"
  },
  "maintainers": [
    {
      "name": "Strapi Solutions SAS",
      "email": "hi@strapi.io",
      "url": "https://strapi.io"
    }
  ],
  "exports": {
    "./strapi-admin": {
      "types": "./dist/admin/src/index.d.ts",
      "source": "./admin/src/index.ts",
      "import": "./dist/admin/index.mjs",
      "require": "./dist/admin/index.js",
      "default": "./dist/admin/index.js"
    },
    "./strapi-server": {
      "types": "./dist/server/src/index.d.ts",
      "source": "./server/src/index.ts",
      "import": "./dist/server/index.mjs",
      "require": "./dist/server/index.js",
      "default": "./dist/server/index.js"
    },
    "./package.json": "./package.json"
  },
  "files": [
    "dist/",
    "strapi-server.js"
  ],
  "scripts": {
    "build": "strapi plugin:build --force",
    "clean": "run -T rimraf ./dist",
    "lint": "run -T eslint .",
    "watch": "strapi plugin:watch"
  },
  "dependencies": {
    "@graphql-tools/schema": "8.5.1",
    "@graphql-tools/utils": "^8.13.1",
    "@strapi/design-system": "1.14.1",
    "@strapi/helper-plugin": "4.17.0",
    "@strapi/icons": "1.14.1",
    "@strapi/utils": "4.17.0",
    "apollo-server-core": "3.12.1",
    "apollo-server-koa": "3.10.0",
    "graphql": "^15.5.1",
    "graphql-depth-limit": "^1.1.0",
    "graphql-playground-middleware-koa": "^1.6.21",
    "graphql-scalars": "1.22.2",
    "graphql-upload": "^13.0.0",
    "koa-compose": "^4.1.0",
    "lodash": "4.17.21",
    "nexus": "1.3.0",
    "pluralize": "8.0.0"
  },
  "devDependencies": {
    "@strapi/strapi": "4.17.0",
    "@strapi/types": "4.17.0",
    "@types/graphql-depth-limit": "1.1.5",
    "@types/graphql-upload": "8.0.12",
    "cross-env": "^7.0.3",
    "eslint-config-custom": "4.17.0",
    "koa": "2.13.4",
    "react": "^18.2.0",
    "react-dom": "^18.2.0",
    "react-router-dom": "5.3.4",
    "styled-components": "5.3.3",
<<<<<<< HEAD
    "tsconfig": "4.15.5",
    "typescript": "5.3.2"
=======
    "tsconfig": "4.17.0",
    "typescript": "5.2.2"
>>>>>>> 09b9d36b
  },
  "peerDependencies": {
    "@strapi/strapi": "^4.0.0",
    "react": "^17.0.0 || ^18.0.0",
    "react-dom": "^17.0.0 || ^18.0.0",
    "react-router-dom": "^5.2.0",
    "styled-components": "^5.2.1"
  },
  "engines": {
    "node": ">=18.0.0 <=20.x.x",
    "npm": ">=6.0.0"
  },
  "strapi": {
    "displayName": "GraphQL",
    "name": "graphql",
    "description": "Adds GraphQL endpoint with default API methods.",
    "kind": "plugin"
  }
}<|MERGE_RESOLUTION|>--- conflicted
+++ resolved
@@ -78,13 +78,8 @@
     "react-dom": "^18.2.0",
     "react-router-dom": "5.3.4",
     "styled-components": "5.3.3",
-<<<<<<< HEAD
-    "tsconfig": "4.15.5",
+    "tsconfig": "4.17.0",
     "typescript": "5.3.2"
-=======
-    "tsconfig": "4.17.0",
-    "typescript": "5.2.2"
->>>>>>> 09b9d36b
   },
   "peerDependencies": {
     "@strapi/strapi": "^4.0.0",
