{
  "name": "@strapi/plugin-color-picker",
  "version": "4.11.5",
  "description": "Strapi maintained Custom Fields",
  "strapi": {
    "name": "color-picker",
    "description": "Color picker custom field",
    "kind": "plugin",
    "displayName": "Color Picker"
  },
  "dependencies": {
<<<<<<< HEAD
    "@strapi/design-system": "1.8.1",
    "@strapi/helper-plugin": "4.11.5",
    "@strapi/icons": "1.8.1",
=======
    "@strapi/design-system": "1.8.2",
    "@strapi/helper-plugin": "4.11.4",
    "@strapi/icons": "1.8.2",
>>>>>>> 53a0f7d1
    "prop-types": "^15.8.1",
    "react-colorful": "5.6.1",
    "react-intl": "6.4.1"
  },
  "devDependencies": {
    "@testing-library/react": "14.0.0",
    "react": "^18.2.0",
    "react-dom": "^18.2.0",
    "react-router-dom": "5.3.4",
    "styled-components": "5.3.3"
  },
  "peerDependencies": {
    "@strapi/strapi": "^4.4.0",
    "react": "^17.0.0 || ^18.0.0",
    "react-dom": "^17.0.0 || ^18.0.0",
    "react-router-dom": "5.3.4",
    "styled-components": "5.3.3"
  },
  "scripts": {
    "test:front": "run -T cross-env IS_EE=true jest --config ./jest.config.front.js",
    "test:front:watch": "run -T cross-env IS_EE=true jest --config ./jest.config.front.js --watchAll",
    "test:front:ce": "run -T cross-env IS_EE=false jest --config ./jest.config.front.js",
    "test:front:watch:ce": "run -T cross-env IS_EE=false jest --config ./jest.config.front.js --watchAll",
    "lint": "run -T eslint ."
  },
  "repository": {
    "type": "git",
    "url": "https://github.com/strapi/strapi.git",
    "directory": "packages/plugins/color-picker"
  },
  "license": "SEE LICENSE IN LICENSE",
  "author": {
    "name": "Strapi Solutions SAS",
    "email": "hi@strapi.io",
    "url": "https://strapi.io"
  },
  "maintainers": [
    {
      "name": "Strapi Solutions SAS",
      "email": "hi@strapi.io",
      "url": "https://strapi.io"
    }
  ],
  "engines": {
    "node": ">=14.19.1 <=18.x.x",
    "npm": ">=6.0.0"
  }
}<|MERGE_RESOLUTION|>--- conflicted
+++ resolved
@@ -9,15 +9,9 @@
     "displayName": "Color Picker"
   },
   "dependencies": {
-<<<<<<< HEAD
-    "@strapi/design-system": "1.8.1",
+    "@strapi/design-system": "1.8.2",
     "@strapi/helper-plugin": "4.11.5",
-    "@strapi/icons": "1.8.1",
-=======
-    "@strapi/design-system": "1.8.2",
-    "@strapi/helper-plugin": "4.11.4",
     "@strapi/icons": "1.8.2",
->>>>>>> 53a0f7d1
     "prop-types": "^15.8.1",
     "react-colorful": "5.6.1",
     "react-intl": "6.4.1"
