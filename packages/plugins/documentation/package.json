--- conflicted
+++ resolved
@@ -58,12 +58,7 @@
     "@strapi/admin": "5.0.0-beta.6",
     "@strapi/design-system": "2.0.0-beta.2",
     "@strapi/icons": "2.0.0-beta.2",
-<<<<<<< HEAD
-    "@strapi/utils": "5.0.0-beta.5",
-=======
     "@strapi/utils": "5.0.0-beta.6",
-    "axios": "1.6.8",
->>>>>>> 6c76c1b8
     "bcryptjs": "2.4.3",
     "cheerio": "^1.0.0-rc.12",
     "formik": "2.4.5",
