--- conflicted
+++ resolved
@@ -78,17 +78,9 @@
   },
   "devDependencies": {
     "@apidevtools/swagger-parser": "^10.1.0",
-<<<<<<< HEAD
-    "@strapi/admin-test-utils": "5.8.1",
-    "@strapi/strapi": "5.8.1",
-    "@strapi/types": "5.8.1",
-=======
     "@strapi/admin-test-utils": "5.9.0",
-    "@strapi/pack-up": "5.0.2",
-    "@strapi/sdk-plugin": "^5.2.0",
     "@strapi/strapi": "5.9.0",
     "@strapi/types": "5.9.0",
->>>>>>> 1424f4a8
     "@testing-library/react": "15.0.7",
     "@testing-library/user-event": "14.5.2",
     "@types/fs-extra": "11.0.4",
