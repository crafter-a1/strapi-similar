--- conflicted
+++ resolved
@@ -90,8 +90,8 @@
         user: await sanitizeUser(user, ctx),
       });
     }
-
-<<<<<<< HEAD
+  },
+
   async changePassword(ctx) {
     const params = _.assign({}, ctx.request.body, ctx.params);
 
@@ -146,37 +146,6 @@
       throw new ValidationError('Passwords do not match');
     } else {
       throw new ValidationError('Incorrect params provided');
-    }
-  },
-
-  async resetPassword(ctx) {
-    const params = _.assign({}, ctx.request.body, ctx.params);
-
-    if (
-      params.password &&
-      params.passwordConfirmation &&
-      params.password === params.passwordConfirmation &&
-      params.code
-    ) {
-      const user = await strapi
-        .query('plugin::users-permissions.user')
-        .findOne({ where: { resetPasswordToken: `${params.code}` } });
-
-      if (!user) {
-        throw new ValidationError('Incorrect code provided');
-      }
-=======
-    // Connect the user with the third-party provider.
-    try {
-      const user = await getService('providers').connect(provider, ctx.query);
->>>>>>> 7c15f239
-
-      return ctx.send({
-        jwt: getService('jwt').issue({ id: user.id }),
-        user: await sanitizeUser(user, ctx),
-      });
-    } catch (error) {
-      throw new ApplicationError(error.message);
     }
   },
 
