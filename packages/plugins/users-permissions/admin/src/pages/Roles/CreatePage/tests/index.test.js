--- conflicted
+++ resolved
@@ -660,10 +660,6 @@
         border: 1px solid #4945ff;
       }
 
-      .c37:hover:not([aria-disabled='true']) .sc-iLOkMM {
-        color: #271fe0;
-      }
-
       .c37:hover:not([aria-disabled='true']) .c6 {
         color: #4945ff;
       }
@@ -733,29 +729,6 @@
         border: 2px solid #4945ff;
       }
 
-<<<<<<< HEAD
-=======
-      .c37 {
-        border: 1px solid #f6f6f9;
-      }
-
-      .c37:hover:not([aria-disabled='true']) {
-        border: 1px solid #4945ff;
-      }
-
-      .c37:hover:not([aria-disabled='true']) .c6 {
-        color: #4945ff;
-      }
-
-      .c37:hover:not([aria-disabled='true']) > .c3 {
-        background: #f0f0ff;
-      }
-
-      .c37:hover:not([aria-disabled='true']) [data-strapi-dropdown='true'] {
-        background: #d9d8ff;
-      }
-
->>>>>>> e62a89e8
       .c44 {
         text-align: left;
       }
@@ -1048,11 +1021,7 @@
                                   class="c6 c45"
                                 >
                                   <span
-<<<<<<< HEAD
-                                    class="c6 sc-iLOkMM c46"
-=======
                                     class="c6 c46"
->>>>>>> e62a89e8
                                     id="accordion-label-accordion-7"
                                   >
                                     Address
