--- conflicted
+++ resolved
@@ -69,12 +69,7 @@
     "yup": "0.32.9"
   },
   "devDependencies": {
-<<<<<<< HEAD
-    "@strapi/strapi": "5.8.1",
-=======
-    "@strapi/pack-up": "5.0.2",
     "@strapi/strapi": "5.9.0",
->>>>>>> 1424f4a8
     "@testing-library/dom": "10.1.0",
     "@testing-library/react": "15.0.7",
     "@testing-library/user-event": "14.5.2",
