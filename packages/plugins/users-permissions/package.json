--- conflicted
+++ resolved
@@ -46,17 +46,10 @@
     "watch": "pack-up watch"
   },
   "dependencies": {
-<<<<<<< HEAD
     "@strapi/design-system": "1.13.2",
-    "@strapi/helper-plugin": "4.15.5",
+    "@strapi/helper-plugin": "4.16.2",
     "@strapi/icons": "1.13.2",
-    "@strapi/utils": "4.15.5",
-=======
-    "@strapi/design-system": "1.13.1",
-    "@strapi/helper-plugin": "4.16.2",
-    "@strapi/icons": "1.13.0",
     "@strapi/utils": "4.16.2",
->>>>>>> 5ee4c898
     "bcryptjs": "2.4.3",
     "formik": "2.4.0",
     "grant-koa": "5.4.8",
