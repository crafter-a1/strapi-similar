--- conflicted
+++ resolved
@@ -10,32 +10,20 @@
 import { useGetLocalesQuery } from '../services/locales';
 
 interface LocaleListCellProps {
-<<<<<<< HEAD
-  id: string;
-=======
   documentId: string;
->>>>>>> 76851890
   collectionType: string;
   locale: string;
   model: string;
 }
 
 const LocaleListCell = ({
-<<<<<<< HEAD
-  id,
-=======
   documentId,
->>>>>>> 76851890
   locale: currentLocale,
   collectionType,
   model,
 }: LocaleListCellProps) => {
   const { meta, isLoading } = useDocument({
-<<<<<<< HEAD
-    id,
-=======
     documentId,
->>>>>>> 76851890
     collectionType,
     model,
     params: {
