--- conflicted
+++ resolved
@@ -1,10 +1,6 @@
 import { propEq, identity } from 'lodash/fp';
 import { errors } from '@strapi/utils';
-<<<<<<< HEAD
-import type { Core } from '@strapi/strapi';
-=======
-import type { Strapi } from '@strapi/types';
->>>>>>> b48f30b2
+import type { Core } from '@strapi/types';
 
 const { ValidationError } = errors;
 
