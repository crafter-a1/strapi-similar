--- conflicted
+++ resolved
@@ -53,15 +53,9 @@
   },
   "dependencies": {
     "@reduxjs/toolkit": "1.9.7",
-<<<<<<< HEAD
     "@strapi/design-system": "1.18.0",
     "@strapi/icons": "1.18.0",
-    "@strapi/utils": "5.0.0-beta.3",
-=======
-    "@strapi/design-system": "1.17.0",
-    "@strapi/icons": "1.16.0",
     "@strapi/utils": "5.0.0-beta.4",
->>>>>>> a9b61589
     "axios": "1.6.8",
     "lodash": "4.17.21",
     "qs": "6.11.1",
