{
  "name": "@strapi/plugin-i18n",
  "version": "4.15.5",
  "description": "This plugin enables to create, to read and to update content in different languages, both from the Admin Panel and from the API",
  "repository": {
    "type": "git",
    "url": "https://github.com/strapi/strapi.git",
    "directory": "packages/plugins/i18n"
  },
  "license": "SEE LICENSE IN LICENSE",
  "author": {
    "name": "Strapi Solutions SAS",
    "email": "hi@strapi.io",
    "url": "https://strapi.io"
  },
  "maintainers": [
    {
      "name": "Strapi Solutions SAS",
      "email": "hi@strapi.io",
      "url": "https://strapi.io"
    }
  ],
  "exports": {
    "./strapi-admin": {
      "types": "./dist/admin/src/index.d.ts",
      "source": "./admin/src/index.ts",
      "import": "./dist/admin/index.mjs",
      "require": "./dist/admin/index.js",
      "default": "./dist/admin/index.js"
    },
    "./strapi-server": {
      "types": "./dist/server/src/index.d.ts",
      "source": "./server/src/index.ts",
      "import": "./dist/server/index.mjs",
      "require": "./dist/server/index.js",
      "default": "./dist/server/index.js"
    },
    "./package.json": "./package.json"
  },
  "files": [
    "./dist",
    "strapi-server.js"
  ],
  "scripts": {
    "build": "strapi plugin:build --force",
    "clean": "run -T rimraf ./dist",
    "lint": "run -T eslint .",
    "prepublishOnly": "yarn clean && yarn build",
    "test:front": "run -T cross-env IS_EE=true jest --config ./jest.config.front.js",
    "test:front:watch": "run -T cross-env IS_EE=true jest --config ./jest.config.front.js --watchAll",
    "test:ts:front": "run -T tsc -p admin/tsconfig.json",
    "test:unit": "run -T jest",
    "test:unit:watch": "run -T jest --watch",
    "watch": "strapi plugin:watch"
  },
  "dependencies": {
    "@reduxjs/toolkit": "1.9.7",
    "@strapi/design-system": "1.13.1",
    "@strapi/helper-plugin": "4.15.5",
    "@strapi/icons": "1.13.0",
<<<<<<< HEAD
    "@strapi/utils": "4.15.4",
    "axios": "1.6.0",
=======
    "@strapi/utils": "4.15.5",
>>>>>>> d5f620ac
    "formik": "2.4.0",
    "immer": "9.0.19",
    "lodash": "4.17.21",
    "prop-types": "^15.8.1",
    "qs": "6.11.1",
    "react-intl": "6.4.1",
    "react-query": "3.39.3",
    "react-redux": "8.1.1",
    "yup": "0.32.9"
  },
  "devDependencies": {
<<<<<<< HEAD
    "@strapi/admin-test-utils": "4.15.4",
    "@strapi/strapi": "4.15.4",
    "@strapi/types": "4.15.4",
=======
    "@strapi/pack-up": "4.15.5",
    "@strapi/strapi": "4.15.5",
>>>>>>> d5f620ac
    "@testing-library/react": "14.0.0",
    "@testing-library/user-event": "14.4.3",
    "msw": "1.3.0",
    "react": "^18.2.0",
    "react-dom": "^18.2.0",
    "react-router-dom": "5.3.4",
    "styled-components": "5.3.3"
  },
  "peerDependencies": {
    "@strapi/strapi": "^4.0.0",
    "react": "^17.0.0 || ^18.0.0",
    "react-dom": "^17.0.0 || ^18.0.0",
    "react-router-dom": "^5.2.0",
    "styled-components": "^5.2.1"
  },
  "engines": {
    "node": ">=18.0.0 <=20.x.x",
    "npm": ">=6.0.0"
  },
  "strapi": {
    "displayName": "Internationalization",
    "name": "i18n",
    "description": "This plugin enables to create, to read and to update content in different languages, both from the Admin Panel and from the API.",
    "required": false,
    "kind": "plugin"
  }
}<|MERGE_RESOLUTION|>--- conflicted
+++ resolved
@@ -58,12 +58,8 @@
     "@strapi/design-system": "1.13.1",
     "@strapi/helper-plugin": "4.15.5",
     "@strapi/icons": "1.13.0",
-<<<<<<< HEAD
-    "@strapi/utils": "4.15.4",
+    "@strapi/utils": "4.15.5",
     "axios": "1.6.0",
-=======
-    "@strapi/utils": "4.15.5",
->>>>>>> d5f620ac
     "formik": "2.4.0",
     "immer": "9.0.19",
     "lodash": "4.17.21",
@@ -75,14 +71,9 @@
     "yup": "0.32.9"
   },
   "devDependencies": {
-<<<<<<< HEAD
-    "@strapi/admin-test-utils": "4.15.4",
-    "@strapi/strapi": "4.15.4",
-    "@strapi/types": "4.15.4",
-=======
-    "@strapi/pack-up": "4.15.5",
+    "@strapi/admin-test-utils": "4.15.5",
     "@strapi/strapi": "4.15.5",
->>>>>>> d5f620ac
+    "@strapi/types": "4.15.5",
     "@testing-library/react": "14.0.0",
     "@testing-library/user-event": "14.4.3",
     "msw": "1.3.0",
