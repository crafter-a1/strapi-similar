{
  "name": "@strapi/i18n",
<<<<<<< HEAD
  "version": "5.12.0-beta.0",
=======
  "version": "5.11.1",
>>>>>>> 896eb443
  "description": "Create read and update content in different languages, both from the Admin Panel and from the API",
  "repository": {
    "type": "git",
    "url": "https://github.com/strapi/strapi.git",
    "directory": "packages/plugins/i18n"
  },
  "license": "SEE LICENSE IN LICENSE",
  "author": {
    "name": "Strapi Solutions SAS",
    "email": "hi@strapi.io",
    "url": "https://strapi.io"
  },
  "maintainers": [
    {
      "name": "Strapi Solutions SAS",
      "email": "hi@strapi.io",
      "url": "https://strapi.io"
    }
  ],
  "exports": {
    "./strapi-admin": {
      "types": "./dist/admin/src/index.d.ts",
      "source": "./admin/src/index.ts",
      "import": "./dist/admin/index.mjs",
      "require": "./dist/admin/index.js",
      "default": "./dist/admin/index.js"
    },
    "./strapi-server": {
      "types": "./dist/server/src/index.d.ts",
      "source": "./server/src/index.ts",
      "import": "./dist/server/index.mjs",
      "require": "./dist/server/index.js",
      "default": "./dist/server/index.js"
    },
    "./package.json": "./package.json"
  },
  "files": [
    "dist/",
    "strapi-server.js"
  ],
  "scripts": {
    "build": "run -T npm-run-all clean --parallel build:code build:types",
    "build:code": "run -T rollup -c",
    "build:types": "run -T run-p build:types:server build:types:admin",
    "build:types:server": "run -T tsc -p server/tsconfig.build.json --emitDeclarationOnly",
    "build:types:admin": "run -T tsc -p admin/tsconfig.build.json --emitDeclarationOnly",
    "clean": "run -T rimraf ./dist",
    "lint": "run -T eslint .",
    "test:front": "run -T cross-env IS_EE=true jest --config ./jest.config.front.js",
    "test:ts:front": "run -T tsc -p admin/tsconfig.json",
    "test:unit": "run -T jest",
    "test:unit:watch": "run -T jest --watch",
    "watch": "run -T rollup -c -w"
  },
  "dependencies": {
    "@reduxjs/toolkit": "1.9.7",
    "@strapi/design-system": "2.0.0-rc.18",
    "@strapi/icons": "2.0.0-rc.18",
<<<<<<< HEAD
    "@strapi/utils": "5.12.0-beta.0",
=======
    "@strapi/utils": "5.11.1",
>>>>>>> 896eb443
    "lodash": "4.17.21",
    "qs": "6.11.1",
    "react-intl": "6.6.2",
    "react-redux": "8.1.3",
    "yup": "0.32.9"
  },
  "devDependencies": {
<<<<<<< HEAD
    "@strapi/admin": "5.12.0-beta.0",
    "@strapi/admin-test-utils": "5.12.0-beta.0",
    "@strapi/content-manager": "5.12.0-beta.0",
    "@strapi/types": "5.12.0-beta.0",
=======
    "@strapi/admin": "5.11.1",
    "@strapi/admin-test-utils": "5.11.1",
    "@strapi/content-manager": "5.11.1",
    "@strapi/types": "5.11.1",
>>>>>>> 896eb443
    "@testing-library/react": "15.0.7",
    "@testing-library/user-event": "14.5.2",
    "msw": "1.3.0",
    "react": "18.3.1",
    "react-dom": "18.3.1",
    "react-query": "3.39.3",
    "react-router-dom": "6.22.3",
    "styled-components": "6.1.8"
  },
  "peerDependencies": {
    "@strapi/admin": "^5.0.0",
    "@strapi/content-manager": "^5.0.0",
    "react": "^17.0.0 || ^18.0.0",
    "react-dom": "^17.0.0 || ^18.0.0",
    "react-router-dom": "^6.0.0",
    "styled-components": "^6.0.0"
  },
  "engines": {
    "node": ">=18.0.0 <=22.x.x",
    "npm": ">=6.0.0"
  },
  "strapi": {
    "displayName": "Internationalization",
    "name": "i18n",
    "description": "This plugin enables to create, to read and to update content in different languages, both from the Admin Panel and from the API.",
    "required": false,
    "kind": "plugin"
  }
}<|MERGE_RESOLUTION|>--- conflicted
+++ resolved
@@ -1,10 +1,6 @@
 {
   "name": "@strapi/i18n",
-<<<<<<< HEAD
-  "version": "5.12.0-beta.0",
-=======
   "version": "5.11.1",
->>>>>>> 896eb443
   "description": "Create read and update content in different languages, both from the Admin Panel and from the API",
   "repository": {
     "type": "git",
@@ -63,11 +59,7 @@
     "@reduxjs/toolkit": "1.9.7",
     "@strapi/design-system": "2.0.0-rc.18",
     "@strapi/icons": "2.0.0-rc.18",
-<<<<<<< HEAD
-    "@strapi/utils": "5.12.0-beta.0",
-=======
     "@strapi/utils": "5.11.1",
->>>>>>> 896eb443
     "lodash": "4.17.21",
     "qs": "6.11.1",
     "react-intl": "6.6.2",
@@ -75,17 +67,10 @@
     "yup": "0.32.9"
   },
   "devDependencies": {
-<<<<<<< HEAD
-    "@strapi/admin": "5.12.0-beta.0",
-    "@strapi/admin-test-utils": "5.12.0-beta.0",
-    "@strapi/content-manager": "5.12.0-beta.0",
-    "@strapi/types": "5.12.0-beta.0",
-=======
     "@strapi/admin": "5.11.1",
     "@strapi/admin-test-utils": "5.11.1",
     "@strapi/content-manager": "5.11.1",
     "@strapi/types": "5.11.1",
->>>>>>> 896eb443
     "@testing-library/react": "15.0.7",
     "@testing-library/user-event": "14.5.2",
     "msw": "1.3.0",
