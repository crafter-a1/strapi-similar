--- conflicted
+++ resolved
@@ -29,11 +29,7 @@
   ],
   "main": "lib/index.js",
   "dependencies": {
-<<<<<<< HEAD
-    "@strapi/typescript-utils": "4.1.4",
-=======
     "@strapi/typescript-utils": "4.1.7",
->>>>>>> 07e08520
     "@sindresorhus/slugify": "1.1.0",
     "@strapi/utils": "4.1.7",
     "chalk": "4.1.2",
