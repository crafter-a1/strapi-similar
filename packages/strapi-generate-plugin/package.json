{
  "name": "strapi-generate-plugin",
<<<<<<< HEAD
  "version": "3.0.0-alpha.26.1",
=======
  "version": "3.0.0-alpha.26.2",
>>>>>>> a0b6a7ce
  "description": "Generate an plugin for a Strapi application.",
  "homepage": "http://strapi.io",
  "keywords": [
    "generate",
    "generator",
    "strapi"
  ],
  "main": "./lib/index.js",
  "directories": {
    "lib": "./lib"
  },
  "dependencies": {
    "fs-extra": "^4.0.0",
    "lodash": "^4.17.5"
  },
  "scripts": {
    "test": "echo \"no tests yet\""
  },
  "author": {
    "email": "hi@strapi.io",
    "name": "Strapi team",
    "url": "http://strapi.io"
  },
  "maintainers": [
    {
      "name": "Strapi team",
      "email": "hi@strapi.io",
      "url": "http://strapi.io"
    }
  ],
  "repository": {
    "type": "git",
    "url": "git://github.com/strapi/strapi.git"
  },
  "bugs": {
    "url": "https://github.com/strapi/strapi/issues"
  },
  "engines": {
    "node": ">= 10.0.0",
    "npm": ">= 6.0.0"
  },
  "license": "MIT",
  "gitHead": "c85658a19b8fef0f3164c19693a45db305dc07a9"
}<|MERGE_RESOLUTION|>--- conflicted
+++ resolved
@@ -1,10 +1,6 @@
 {
   "name": "strapi-generate-plugin",
-<<<<<<< HEAD
-  "version": "3.0.0-alpha.26.1",
-=======
   "version": "3.0.0-alpha.26.2",
->>>>>>> a0b6a7ce
   "description": "Generate an plugin for a Strapi application.",
   "homepage": "http://strapi.io",
   "keywords": [
