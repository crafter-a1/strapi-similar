{
  "name": "strapi-plugin-content-manager",
  "version": "3.0.0-alpha.12.7.1",
  "description": "A powerful UI to easily manage your data.",
  "strapi": {
    "name": "Content Manager",
    "icon": "plug",
    "description": "content-manager.plugin.description"
  },
  "scripts": {
    "analyze:clean": "node ./node_modules/strapi-helper-plugin/node_modules/.bin/rimraf stats.json",
    "preanalyze": "npm run analyze:clean",
    "analyze": "node ./node_modules/strapi-helper-plugin/lib/internals/scripts/analyze.js",
    "prebuild": "npm run build:clean",
    "build:dev": "node ./node_modules/strapi-helper-plugin/node_modules/.bin/cross-env NODE_ENV=development node ./node_modules/strapi-helper-plugin/node_modules/.bin/webpack --config node_modules/strapi-helper-plugin/lib/internals/webpack/webpack.prod.babel.js --color -p --progress",
    "build": "node ./node_modules/strapi-helper-plugin/node_modules/.bin/cross-env NODE_ENV=production node ./node_modules/strapi-helper-plugin/node_modules/.bin/webpack --config node_modules/strapi-helper-plugin/lib/internals/webpack/webpack.prod.babel.js --color -p --progress",
    "build:clean": "node ./node_modules/strapi-helper-plugin/node_modules/.bin/rimraf admin/build",
    "start": "node ./node_modules/strapi-helper-plugin/node_modules/.bin/cross-env NODE_ENV=development PLUGIN=true node ./node_modules/strapi-helper-plugin/lib/server",
    "generate": "node ./node_modules/plop/plop.js --plopfile ./node_modules/strapi-helper-plugin/lib/internals/generators/index.js",
    "prettier": "node ./node_modules/strapi-helper-plugin/node_modules/.bin/prettier --single-quote --trailing-comma es5 --write \"{admin,__{tests,mocks}__}/**/*.js\"",
    "test": "echo \"Error: no test specified\"",
    "prepublishOnly": "IS_MONOREPO=true npm run build"
  },
  "devDependencies": {
<<<<<<< HEAD
    "codemirror": "^5.39.0",
    "draft-js": "^0.10.5",
    "react-dnd": "^5.0.0",
    "react-dnd-html5-backend": "^5.0.1",
    "react-select": "^1.0.0-rc.5",
    "showdown": "^1.8.6",
    "strapi-helper-plugin": "3.0.0-alpha.12.6"
=======
    "react-select": "^1.2.1",
    "strapi-helper-plugin": "3.0.0-alpha.12.7.1"
>>>>>>> 94dce344
  },
  "author": {
    "name": "Strapi team",
    "email": "hi@strapi.io",
    "url": "http://strapi.io"
  },
  "maintainers": [
    {
      "name": "Strapi team",
      "email": "hi@strapi.io",
      "url": "http://strapi.io"
    }
  ],
  "repository": {
    "type": "git",
    "url": "git://github.com/strapi/strapi.git"
  },
  "engines": {
    "node": ">= 9.0.0",
    "npm": ">= 5.0.0"
  },
  "license": "MIT",
  "dependencies": {}
}<|MERGE_RESOLUTION|>--- conflicted
+++ resolved
@@ -22,18 +22,13 @@
     "prepublishOnly": "IS_MONOREPO=true npm run build"
   },
   "devDependencies": {
-<<<<<<< HEAD
     "codemirror": "^5.39.0",
     "draft-js": "^0.10.5",
     "react-dnd": "^5.0.0",
     "react-dnd-html5-backend": "^5.0.1",
-    "react-select": "^1.0.0-rc.5",
+    "react-select": "^1.2.1",
     "showdown": "^1.8.6",
-    "strapi-helper-plugin": "3.0.0-alpha.12.6"
-=======
-    "react-select": "^1.2.1",
     "strapi-helper-plugin": "3.0.0-alpha.12.7.1"
->>>>>>> 94dce344
   },
   "author": {
     "name": "Strapi team",
@@ -55,6 +50,5 @@
     "node": ">= 9.0.0",
     "npm": ">= 5.0.0"
   },
-  "license": "MIT",
-  "dependencies": {}
+  "license": "MIT"
 }