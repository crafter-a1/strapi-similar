'use strict';

const commander = require('commander');

const packageJson = require('./package.json');
const buildStarter = require('./utils/build-starter');
const promptUser = require('./utils/prompt-user');

const program = new commander.Command(packageJson.name);

const incompatibleQuickstartOptions = [
  'dbclient',
  'dbhost',
  'dbport',
  'dbname',
  'dbusername',
  'dbpassword',
  'dbssl',
  'dbfile',
];

program
  .version(packageJson.version)
  .arguments('[directory], [starter]')
  .option('--use-npm', 'Force usage of npm instead of yarn to create the project')
  .option('--debug', 'Display database connection error')
  .option('--quickstart', 'Quickstart app creation')
  .option('--dbclient <dbclient>', 'Database client')
  .option('--dbhost <dbhost>', 'Database host')
  .option('--dbport <dbport>', 'Database port')
  .option('--dbname <dbname>', 'Database name')
  .option('--dbusername <dbusername>', 'Database username')
  .option('--dbpassword <dbpassword>', 'Database password')
  .option('--dbssl <dbssl>', 'Database SSL')
  .option('--dbfile <dbfile>', 'Database file path for sqlite')
  .option('--dbforce', 'Overwrite database content if any')
  .description(
    'Create a fullstack monorepo application using the strapi backend template specified in the provided starter'
  )
  .action((directory, starter, programArgs) => {
    const projectArgs = { projectName: directory, starter };

    initProject(projectArgs, programArgs);
  });

function generateApp(projectArgs, programArgs) {
  if (!projectArgs.projectName || !projectArgs.starter) {
    console.error(
      'Please specify the <directory> and <starter> of your project when using --quickstart'
    );
    // eslint-disable-next-line no-process-exit
    process.exit(1);
  }

  return buildStarter(projectArgs, programArgs);
}

async function initProject(projectArgs, program) {
<<<<<<< HEAD
  const { projectName, starter } = projectArgs;
=======
  const hasIncompatibleQuickstartOptions = incompatibleQuickstartOptions.some(opt => program[opt]);

  if (program.quickstart && hasIncompatibleQuickstartOptions) {
    console.error(
      `The quickstart option is incompatible with the following options: ${incompatibleQuickstartOptions.join(
        ', '
      )}`
    );
    process.exit(1);
  }

  if (hasIncompatibleQuickstartOptions) {
    program.quickstart = false; // Will disable the quickstart question because != 'undefined'
  }

  const { projectName, starterUrl } = projectArgs;
>>>>>>> ffe7c9d8
  if (program.quickstart) {
    return generateApp(projectArgs, program);
  }

<<<<<<< HEAD
  const prompt = await promptUser(projectName, starter);
=======
  const prompt = await promptUser(projectName, starterUrl, program);
>>>>>>> ffe7c9d8

  const promptProjectArgs = {
    projectName: prompt.directory || projectName,
    starter: prompt.starter || starter,
  };

  const programArgs = {
    ...program,
    quickstart: prompt.quick || program.quickstart,
  };

  return generateApp(promptProjectArgs, programArgs);
}

try {
  program.parse(process.argv);
} catch (err) {
  if (err.exitCode && err.exitCode != 0) {
    program.outputHelp();
  }
}<|MERGE_RESOLUTION|>--- conflicted
+++ resolved
@@ -56,9 +56,6 @@
 }
 
 async function initProject(projectArgs, program) {
-<<<<<<< HEAD
-  const { projectName, starter } = projectArgs;
-=======
   const hasIncompatibleQuickstartOptions = incompatibleQuickstartOptions.some(opt => program[opt]);
 
   if (program.quickstart && hasIncompatibleQuickstartOptions) {
@@ -74,17 +71,13 @@
     program.quickstart = false; // Will disable the quickstart question because != 'undefined'
   }
 
-  const { projectName, starterUrl } = projectArgs;
->>>>>>> ffe7c9d8
+  const { projectName, starter } = projectArgs;
+
   if (program.quickstart) {
     return generateApp(projectArgs, program);
   }
 
-<<<<<<< HEAD
-  const prompt = await promptUser(projectName, starter);
-=======
-  const prompt = await promptUser(projectName, starterUrl, program);
->>>>>>> ffe7c9d8
+  const prompt = await promptUser(projectName, starter, program);
 
   const promptProjectArgs = {
     projectName: prompt.directory || projectName,
