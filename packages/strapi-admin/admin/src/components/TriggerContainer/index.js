--- conflicted
+++ resolved
@@ -74,12 +74,8 @@
                     <FormattedMessage
                       id="Settings.error"
                       defaultMessage="error"
-<<<<<<< HEAD
-                    />{' '}
-=======
                     />
                     &nbsp;
->>>>>>> da6462f2
                     {statusCode}
                   </p>
                 </td>
