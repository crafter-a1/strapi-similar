'use strict';

const _ = require('lodash');
const { set, toString } = require('lodash/fp');
const { generateTimestampCode, stringIncludes } = require('strapi-utils');
const { createPermission } = require('../domain/permission');
const { validatePermissionsExist } = require('../validation/permission');
const { SUPER_ADMIN_CODE } = require('./constants');

const ACTIONS = {
  publish: 'plugins::content-manager.explorer.publish',
};

const sanitizeRole = role => {
  return _.omit(role, ['users', 'permissions']);
};

const fieldsToCompare = ['action', 'subject', 'fields', 'conditions'];

const getPermissionWithSortedFields = perm => {
  const sortedPerm = _.cloneDeep(perm);
  if (Array.isArray(sortedPerm.fields)) {
    sortedPerm.fields.sort();
  }
  return sortedPerm;
};

const arePermissionsEqual = (perm1, perm2) =>
  _.isEqual(
    _.pick(getPermissionWithSortedFields(perm1), fieldsToCompare),
    _.pick(getPermissionWithSortedFields(perm2), fieldsToCompare)
  );

/**
 * Create and save a role in database
 * @param attributes A partial role object
 * @returns {Promise<role>}
 */
const create = async attributes => {
  const alreadyExists = await exists({ name: attributes.name });

  if (alreadyExists) {
    throw strapi.errors.badRequest('ValidationError', {
      name: [`The name must be unique and a role with name \`${attributes.name}\` already exists.`],
    });
  }

  const autoGeneratedCode = `${_.kebabCase(attributes.name)}-${generateTimestampCode()}`;

  const rolesWithCode = {
    ...attributes,
    code: attributes.code || autoGeneratedCode,
  };

  return strapi.query('role', 'admin').create(rolesWithCode);
};

/**
 * Find a role in database
 * @param params query params to find the role
 * @param populate
 * @returns {Promise<role>}
 */
const findOne = (params = {}, populate = []) => {
  return strapi.query('role', 'admin').findOne(params, populate);
};

/**
 * Find a role in database with usersCounts
 * @param params query params to find the role
 * @param populate
 * @returns {Promise<role>}
 */
const findOneWithUsersCount = async (params = {}, populate = []) => {
  const role = await strapi.query('role', 'admin').findOne(params, populate);

  if (role) {
    role.usersCount = await getUsersCount(role.id);
  }

  return role;
};

/**
 * Find roles in database
 * @param params query params to find the roles
 * @param populate
 * @returns {Promise<array>}
 */
const find = (params = {}, populate = []) => {
  return strapi.query('role', 'admin').find(params, populate);
};

/**
 * Find all roles in database
 * @returns {Promise<array>}
 */
const findAllWithUsersCount = async (populate = []) => {
  const roles = await strapi.query('role', 'admin').find({ _limit: -1 }, populate);
  for (let role of roles) {
    role.usersCount = await getUsersCount(role.id);
  }

  return roles;
};

/**
 * Update a role in database
 * @param params query params to find the role to update
 * @param attributes A partial role object
 * @returns {Promise<role>}
 */
const update = async (params, attributes) => {
  const sanitizedAttributes = _.omit(attributes, ['code']);

  if (_.has(params, 'id') && _.has(sanitizedAttributes, 'name')) {
    const alreadyExists = await exists({
      name: sanitizedAttributes.name,
      id_ne: params.id,
    });
    if (alreadyExists) {
      throw strapi.errors.badRequest('ValidationError', {
        name: [
          `The name must be unique and a role with name \`${sanitizedAttributes.name}\` already exists.`,
        ],
      });
    }
  }

  return strapi.query('role', 'admin').update(params, sanitizedAttributes);
};

/**
 * Check if a role exists in database
 * @param params query params to find the role
 * @returns {Promise<boolean>}
 */
const exists = async params => {
  const foundCount = await strapi.query('role', 'admin').count(params);

  return foundCount > 0;
};

/**
 * Count the number of roles based on search params
 * @param params params used for the query
 * @returns {Promise<number>}
 */
const count = async (params = {}) => {
  return strapi.query('role', 'admin').count(params);
};

/**
 * Check if the given roles id can be deleted safely, throw otherwise
 * @param ids
 * @returns {Promise<void>}
 */
const checkRolesIdForDeletion = async (ids = []) => {
<<<<<<< HEAD
  const adminStore = await strapi.store({ type: 'core', environment: '', name: 'admin' });
  const {
    providers: { defaultRole },
  } = await adminStore.get({ key: 'auth' });
=======
>>>>>>> 469991f9
  const superAdminRole = await getSuperAdmin();

  if (superAdminRole && stringIncludes(ids, superAdminRole.id)) {
    throw new Error('You cannot delete the super admin role');
  }

  for (let roleId of ids) {
    const usersCount = await getUsersCount(roleId);
    if (usersCount !== 0) {
      throw new Error('Some roles are still assigned to some users');
<<<<<<< HEAD
    }

    if (defaultRole && toString(defaultRole) === toString(roleId)) {
      throw new Error(
        'This role is used as the default SSO role. Make sure to change this configuration before deleting the role'
      );
=======
>>>>>>> 469991f9
    }
  }
};

/**
 * Delete roles in database if they have no user assigned
 * @param ids query params to find the roles
 * @returns {Promise<array>}
 */
const deleteByIds = async (ids = []) => {
  await checkRolesIdForDeletion(ids);

  await strapi.admin.services.permission.deleteByRolesIds(ids);

  let deletedRoles = await strapi.query('role', 'admin').delete({ id_in: ids });

  if (!Array.isArray(deletedRoles)) {
    deletedRoles = [deletedRoles];
  }

  return deletedRoles;
};

/** Count the number of users for some roles
 * @returns {Promise<number>}
 * @param roleId
 */
const getUsersCount = async roleId => {
  return strapi.query('user', 'admin').count({ roles: [roleId] });
};

/** Returns admin role
 * @returns {Promise<role>}
 */
const getSuperAdmin = () => findOne({ code: SUPER_ADMIN_CODE });

/** Returns admin role with userCount
 * @returns {Promise<role>}
 */
const getSuperAdminWithUsersCount = () => findOneWithUsersCount({ code: SUPER_ADMIN_CODE });

/** Create superAdmin, Author and Editor role is no role already exist
 * @returns {Promise<>}
 */
const createRolesIfNoneExist = async () => {
  const someRolesExist = await exists();
  if (someRolesExist) {
    return;
  }

  const allActions = strapi.admin.services.permission.actionProvider.getAll();
  const contentTypesActions = allActions.filter(a => a.section === 'contentTypes');

  // create 3 roles
  const superAdminRole = await create({
    name: 'Super Admin',
    code: 'strapi-super-admin',
    description: 'Super Admins can access and manage all features and settings.',
  });

  await strapi.admin.services.user.assignARoleToAll(superAdminRole.id);

  const editorRole = await create({
    name: 'Editor',
    code: 'strapi-editor',
    description: 'Editors can manage and publish contents including those of other users.',
  });

  const authorRole = await create({
    name: 'Author',
    code: 'strapi-author',
    description: 'Authors can manage the content they have created.',
  });

  // create content-type permissions for each role
  const editorPermissions = strapi.admin.services['content-type'].getPermissionsWithNestedFields(
    contentTypesActions,
    {
      restrictedSubjects: ['plugins::users-permissions.user'],
    }
  );

  const authorPermissions = editorPermissions
    .filter(({ action }) => action !== ACTIONS.publish)
    .map(set('conditions', ['admin::is-creator']));

  editorPermissions.push(...getDefaultPluginPermissions());
  authorPermissions.push(...getDefaultPluginPermissions({ isAuthor: true }));

  // assign permissions to roles
  await addPermissions(editorRole.id, editorPermissions);
  await addPermissions(authorRole.id, authorPermissions);
};

const getDefaultPluginPermissions = ({ isAuthor = false } = {}) => {
  const conditions = isAuthor ? ['admin::is-creator'] : null;

  // add plugin permissions for each role
  return [
    { action: 'plugins::upload.read', conditions },
    { action: 'plugins::upload.assets.create' },
    { action: 'plugins::upload.assets.update', conditions },
    { action: 'plugins::upload.assets.download' },
    { action: 'plugins::upload.assets.copy-link' },
  ].map(createPermission);
};

/** Display a warning if the role superAdmin doesn't exist
 *  or if the role is not assigned to at least one user
 * @returns {Promise<>}
 */
const displayWarningIfNoSuperAdmin = async () => {
  const superAdminRole = await getSuperAdminWithUsersCount();
  const someUsersExists = await strapi.admin.services.user.exists();
  if (!superAdminRole) {
    strapi.log.warn("Your application doesn't have a super admin role.");
  } else if (someUsersExists && superAdminRole.usersCount === 0) {
    strapi.log.warn("Your application doesn't have a super admin user.");
  }
};

/**
 * Assign permissions to a role
 * @param {string|int} roleId - role ID
 * @param {Array<Permission{action,subject,fields,conditions}>} permissions - permissions to assign to the role
 */
const assignPermissions = async (roleId, permissions = []) => {
  try {
    await validatePermissionsExist(permissions);
  } catch (err) {
    throw strapi.errors.badRequest('ValidationError', err);
  }

  const superAdmin = await strapi.admin.services.role.getSuperAdmin();
  const isSuperAdmin = superAdmin && superAdmin.id === roleId;

  const permissionsWithRole = permissions.map(permission =>
    createPermission({
      ...permission,
      conditions: strapi.admin.services.condition.removeUnkownConditionIds(permission.conditions),
      role: roleId,
    })
  );

  const existingPermissions = await strapi.admin.services.permission.find({
    role: roleId,
    _limit: -1,
  });
  const permissionsToAdd = _.differenceWith(
    permissionsWithRole,
    existingPermissions,
    arePermissionsEqual
  );
  const permissionsToDelete = _.differenceWith(
    existingPermissions,
    permissionsWithRole,
    arePermissionsEqual
  );
  const permissionsToReturn = _.differenceBy(existingPermissions, permissionsToDelete, 'id');

  if (permissionsToDelete.length > 0) {
    await strapi.admin.services.permission.deleteByIds(permissionsToDelete.map(p => p.id));
  }

  if (permissionsToAdd.length > 0) {
    const createdPermissions = await addPermissions(roleId, permissionsToAdd);
    permissionsToReturn.push(...createdPermissions.map(p => ({ ...p, role: p.role.id })));
  }

  if (!isSuperAdmin && (permissionsToAdd.length || permissionsToDelete.length)) {
    await strapi.admin.services.metrics.sendDidUpdateRolePermissions();
  }

  return permissionsToReturn;
};

const addPermissions = async (roleId, permissions) => {
  const permissionsWithRole = permissions.map(set('role', roleId));

  return strapi.admin.services.permission.createMany(permissionsWithRole);
};

/**
 * Reset super admin permissions (giving it all permissions)
 * @returns {Promise<>}
 */
const resetSuperAdminPermissions = async () => {
  const superAdminRole = await strapi.admin.services.role.getSuperAdmin();
  if (!superAdminRole) {
    return;
  }

  const allActions = strapi.admin.services.permission.actionProvider.getAll();
  const contentTypesActions = allActions.filter(a => a.section === 'contentTypes');

  const permissions = strapi.admin.services['content-type'].getPermissionsWithNestedFields(
    contentTypesActions
  );

  const otherActions = allActions.filter(a => a.section !== 'contentTypes');
  otherActions.forEach(action => {
    if (action.subjects) {
      const newPerms = action.subjects.map(subject =>
        createPermission({ action: action.actionId, subject })
      );
      permissions.push(...newPerms);
    } else {
      permissions.push(createPermission({ action: action.actionId }));
    }
  });

  await assignPermissions(superAdminRole.id, permissions);
};

module.exports = {
  sanitizeRole,
  create,
  findOne,
  findOneWithUsersCount,
  find,
  findAllWithUsersCount,
  update,
  exists,
  count,
  deleteByIds,
  getUsersCount,
  getSuperAdmin,
  getSuperAdminWithUsersCount,
  createRolesIfNoneExist,
  displayWarningIfNoSuperAdmin,
  addPermissions,
  assignPermissions,
  resetSuperAdminPermissions,
  checkRolesIdForDeletion,
};<|MERGE_RESOLUTION|>--- conflicted
+++ resolved
@@ -1,7 +1,7 @@
 'use strict';
 
 const _ = require('lodash');
-const { set, toString } = require('lodash/fp');
+const { set } = require('lodash/fp');
 const { generateTimestampCode, stringIncludes } = require('strapi-utils');
 const { createPermission } = require('../domain/permission');
 const { validatePermissionsExist } = require('../validation/permission');
@@ -156,13 +156,6 @@
  * @returns {Promise<void>}
  */
 const checkRolesIdForDeletion = async (ids = []) => {
-<<<<<<< HEAD
-  const adminStore = await strapi.store({ type: 'core', environment: '', name: 'admin' });
-  const {
-    providers: { defaultRole },
-  } = await adminStore.get({ key: 'auth' });
-=======
->>>>>>> 469991f9
   const superAdminRole = await getSuperAdmin();
 
   if (superAdminRole && stringIncludes(ids, superAdminRole.id)) {
@@ -173,15 +166,6 @@
     const usersCount = await getUsersCount(roleId);
     if (usersCount !== 0) {
       throw new Error('Some roles are still assigned to some users');
-<<<<<<< HEAD
-    }
-
-    if (defaultRole && toString(defaultRole) === toString(roleId)) {
-      throw new Error(
-        'This role is used as the default SSO role. Make sure to change this configuration before deleting the role'
-      );
-=======
->>>>>>> 469991f9
     }
   }
 };
