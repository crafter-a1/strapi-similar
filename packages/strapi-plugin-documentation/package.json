--- conflicted
+++ resolved
@@ -1,12 +1,7 @@
 {
   "name": "strapi-plugin-documentation",
-<<<<<<< HEAD
-  "version": "3.5.0",
+  "version": "3.5.2",
   "description": "Create an OpenAPI Document and visualize your API with SWAGGER UI.",
-=======
-  "version": "3.5.2",
-  "description": "Automatically generates documentation for your api.",
->>>>>>> 8aaf797a
   "strapi": {
     "name": "Documentation",
     "icon": "book",
