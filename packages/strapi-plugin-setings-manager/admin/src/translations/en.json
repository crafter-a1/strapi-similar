--- conflicted
+++ resolved
@@ -45,12 +45,9 @@
   "form.server.item.host": "Host",
   "form.server.item.port": "Port",
 
-<<<<<<< HEAD
   "form.i18n.name": "Languages",
   "form.i18n.description": "Configure your languages.",
-=======
   "form.i18n.chose": "Choose your language",
->>>>>>> 930b9563
 
   "request.error.type.string": "A text is required.",
   "request.error.type.number": "A number is required.",
