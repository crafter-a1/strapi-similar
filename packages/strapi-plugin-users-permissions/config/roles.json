{
  "0": {
    "description": "",
    "name": "Administrator",
    "permissions": {
      "content-manager": {
        "controllers": {
          "contentmanager": {
            "models": {
              "enabled": true,
              "policy": ""
            },
            "find": {
              "enabled": true,
              "policy": ""
            },
            "count": {
              "enabled": true,
              "policy": ""
            },
            "findOne": {
              "enabled": true,
              "policy": ""
            },
            "create": {
              "enabled": true,
              "policy": ""
            },
            "update": {
              "enabled": true,
              "policy": ""
            },
            "delete": {
              "enabled": true,
              "policy": ""
            },
            "identity": {
              "enabled": true,
              "policy": ""
            }
          }
        }
      },
      "content-type-builder": {
        "controllers": {
          "contenttypebuilder": {
            "getModels": {
              "enabled": true,
              "policy": ""
            },
            "getModel": {
              "enabled": true,
              "policy": ""
            },
            "getConnections": {
              "enabled": true,
              "policy": ""
            },
            "createModel": {
              "enabled": true,
              "policy": ""
            },
            "updateModel": {
              "enabled": true,
              "policy": ""
            },
            "deleteModel": {
              "enabled": true,
              "policy": ""
            },
            "autoReload": {
              "enabled": true,
              "policy": ""
            },
            "checkTableExists": {
              "enabled": true,
              "policy": ""
            },
            "identity": {
              "enabled": true,
              "policy": ""
            }
          }
        }
      },
      "settings-manager": {
        "controllers": {
          "settingsmanager": {
            "menu": {
              "enabled": true,
              "policy": ""
            },
            "environments": {
              "enabled": true,
              "policy": ""
            },
            "languages": {
              "enabled": true,
              "policy": ""
            },
            "databases": {
              "enabled": true,
              "policy": ""
            },
            "database": {
              "enabled": true,
              "policy": ""
            },
            "databaseModel": {
              "enabled": true,
              "policy": ""
            },
            "get": {
              "enabled": true,
              "policy": ""
            },
            "update": {
              "enabled": true,
              "policy": ""
            },
            "createLanguage": {
              "enabled": true,
              "policy": ""
            },
            "deleteLanguage": {
              "enabled": true,
              "policy": ""
            },
            "createDatabase": {
              "enabled": true,
              "policy": ""
            },
            "updateDatabase": {
              "enabled": true,
              "policy": ""
            },
            "deleteDatabase": {
              "enabled": true,
              "policy": ""
            },
            "autoReload": {
              "enabled": true,
              "policy": ""
            },
            "identity": {
              "enabled": true,
              "policy": ""
            }
          }
        }
      },
      "users-permissions": {
        "controllers": {
          "auth": {
            "callback": {
              "enabled": true,
              "policy": ""
            },
            "register": {
              "enabled": true,
              "policy": ""
            },
            "forgotPassword": {
              "enabled": true,
              "policy": ""
            },
            "changePassword": {
              "enabled": true,
              "policy": ""
            },
            "identity": {
              "enabled": true,
              "policy": ""
            }
          },
          "user": {
            "find": {
              "enabled": true,
              "policy": ""
            },
            "findOne": {
              "enabled": true,
              "policy": ""
            },
            "create": {
              "enabled": true,
              "policy": ""
            },
            "update": {
              "enabled": true,
              "policy": ""
            },
            "destroy": {
              "enabled": true,
              "policy": ""
            },
            "identity": {
              "enabled": true,
              "policy": ""
            }
          },
          "userspermissions": {
            "createRole": {
              "enabled": true,
              "policy": ""
            },
            "deleteProvider": {
              "enabled": true,
              "policy": ""
            },
            "deleteRole": {
              "enabled": true,
              "policy": ""
            },
            "getPermissions": {
              "enabled": true,
              "policy": ""
            },
            "getPolicies": {
              "enabled": true,
              "policy": ""
            },
            "getRole": {
              "enabled": true,
              "policy": ""
            },
            "getRoles": {
              "enabled": true,
              "policy": ""
            },
            "index": {
              "enabled": true,
              "policy": ""
            },
            "init": {
              "enabled": true,
              "policy": ""
            },
            "searchUsers": {
              "enabled": true,
              "policy": ""
            },
            "updateRole": {
              "enabled": true,
              "policy": ""
            },
            "identity": {
              "enabled": true,
              "policy": ""
            }
          }
        }
<<<<<<< HEAD
=======
      },
      "application": {
        "controllers": {
          "article": {
            "find": {
              "enabled": true,
              "policy": ""
            },
            "findOne": {
              "enabled": true,
              "policy": ""
            },
            "create": {
              "enabled": true,
              "policy": ""
            },
            "update": {
              "enabled": true,
              "policy": ""
            },
            "destroy": {
              "enabled": true,
              "policy": ""
            },
            "identity": {
              "enabled": true,
              "policy": ""
            }
          }
        }
>>>>>>> 0655833d
      }
    }
  },
  "1": {
    "name": "Guest",
<<<<<<< HEAD
    "description": "",
=======
>>>>>>> 0655833d
    "permissions": {
      "content-manager": {
        "controllers": {
          "contentmanager": {
            "models": {
              "enabled": true,
              "policy": ""
            },
            "find": {
              "enabled": false,
              "policy": ""
            },
            "count": {
<<<<<<< HEAD
              "enabled": true,
=======
              "enabled": false,
>>>>>>> 0655833d
              "policy": ""
            },
            "findOne": {
              "enabled": false,
              "policy": ""
            },
            "create": {
<<<<<<< HEAD
              "enabled": true,
=======
              "enabled": false,
>>>>>>> 0655833d
              "policy": ""
            },
            "update": {
              "enabled": false,
              "policy": ""
            },
            "delete": {
              "enabled": false,
              "policy": ""
            },
            "identity": {
              "enabled": false,
              "policy": ""
            }
          }
        }
      },
      "content-type-builder": {
        "controllers": {
          "contenttypebuilder": {
            "getModels": {
              "enabled": false,
              "policy": ""
            },
<<<<<<< HEAD
            "updateModel": {
              "enabled": false,
              "policy": ""
            },
            "checkTableExists": {
              "enabled": false,
              "policy": ""
            },
            "autoReload": {
              "enabled": true,
              "policy": ""
            },
=======
            "getModel": {
              "enabled": false,
              "policy": ""
            },
            "getConnections": {
              "enabled": false,
              "policy": ""
            },
>>>>>>> 0655833d
            "createModel": {
              "enabled": false,
              "policy": ""
            },
<<<<<<< HEAD
            "getModel": {
=======
            "updateModel": {
>>>>>>> 0655833d
              "enabled": false,
              "policy": ""
            },
            "deleteModel": {
              "enabled": false,
              "policy": ""
            },
<<<<<<< HEAD
            "identity": {
              "enabled": false,
              "policy": ""
            },
            "getConnections": {
=======
            "autoReload": {
              "enabled": false,
              "policy": ""
            },
            "checkTableExists": {
              "enabled": false,
              "policy": ""
            },
            "identity": {
>>>>>>> 0655833d
              "enabled": false,
              "policy": ""
            }
          }
        }
      },
      "settings-manager": {
        "controllers": {
          "settingsmanager": {
<<<<<<< HEAD
=======
            "menu": {
              "enabled": false,
              "policy": ""
            },
>>>>>>> 0655833d
            "environments": {
              "enabled": false,
              "policy": ""
            },
<<<<<<< HEAD
            "deleteLanguage": {
              "enabled": false,
              "policy": ""
            },
            "updateDatabase": {
              "enabled": false,
              "policy": ""
            },
            "deleteDatabase": {
              "enabled": false,
              "policy": ""
            },
            "autoReload": {
              "enabled": false,
              "policy": ""
            },
            "update": {
              "enabled": false,
              "policy": ""
            },
            "databaseModel": {
=======
            "languages": {
              "enabled": false,
              "policy": ""
            },
            "databases": {
              "enabled": false,
              "policy": ""
            },
            "database": {
              "enabled": false,
              "policy": ""
            },
            "databaseModel": {
              "enabled": false,
              "policy": ""
            },
            "get": {
              "enabled": false,
              "policy": ""
            },
            "update": {
>>>>>>> 0655833d
              "enabled": false,
              "policy": ""
            },
            "createLanguage": {
              "enabled": false,
              "policy": ""
            },
<<<<<<< HEAD
            "get": {
=======
            "deleteLanguage": {
>>>>>>> 0655833d
              "enabled": false,
              "policy": ""
            },
            "createDatabase": {
              "enabled": false,
              "policy": ""
            },
<<<<<<< HEAD
            "databases": {
              "enabled": false,
              "policy": ""
            },
            "languages": {
              "enabled": false,
              "policy": ""
            },
            "database": {
=======
            "updateDatabase": {
              "enabled": false,
              "policy": ""
            },
            "deleteDatabase": {
              "enabled": false,
              "policy": ""
            },
            "autoReload": {
>>>>>>> 0655833d
              "enabled": false,
              "policy": ""
            },
            "identity": {
              "enabled": false,
              "policy": ""
<<<<<<< HEAD
            },
            "menu": {
              "enabled": false,
              "policy": ""
=======
>>>>>>> 0655833d
            }
          }
        }
      },
      "users-permissions": {
        "controllers": {
          "auth": {
            "callback": {
              "enabled": true,
              "policy": ""
            },
            "register": {
              "enabled": true,
              "policy": ""
            },
            "forgotPassword": {
              "enabled": false,
              "policy": ""
            },
            "changePassword": {
              "enabled": false,
              "policy": ""
            },
            "identity": {
              "enabled": false,
              "policy": ""
            }
          },
          "user": {
            "find": {
              "enabled": false,
              "policy": ""
            },
            "findOne": {
              "enabled": false,
              "policy": ""
            },
            "create": {
              "enabled": false,
              "policy": ""
            },
            "update": {
              "enabled": false,
              "policy": ""
            },
            "destroy": {
              "enabled": false,
              "policy": ""
            },
            "identity": {
              "enabled": false,
              "policy": ""
            }
          },
          "userspermissions": {
<<<<<<< HEAD
            "searchUsers": {
=======
            "createRole": {
              "enabled": false,
              "policy": ""
            },
            "deleteProvider": {
>>>>>>> 0655833d
              "enabled": false,
              "policy": ""
            },
            "deleteRole": {
              "enabled": false,
              "policy": ""
            },
<<<<<<< HEAD
            "getPolicies": {
              "enabled": false,
              "policy": ""
            },
            "getRoles": {
=======
            "getPermissions": {
              "enabled": false,
              "policy": ""
            },
            "getPolicies": {
>>>>>>> 0655833d
              "enabled": false,
              "policy": ""
            },
            "getRole": {
              "enabled": false,
              "policy": ""
            },
<<<<<<< HEAD
            "getPermissions": {
=======
            "getRoles": {
              "enabled": false,
              "policy": ""
            },
            "index": {
>>>>>>> 0655833d
              "enabled": false,
              "policy": ""
            },
            "init": {
              "enabled": true,
              "policy": ""
            },
<<<<<<< HEAD
            "index": {
              "enabled": false,
              "policy": ""
            },
            "createRole": {
              "enabled": false,
              "policy": ""
            },
            "deleteProvider": {
              "enabled": false,
              "policy": ""
            },
            "identity": {
              "enabled": false,
              "policy": ""
            },
            "updateRole": {
=======
            "searchUsers": {
              "enabled": false,
              "policy": ""
            },
            "updateRole": {
              "enabled": false,
              "policy": ""
            },
            "identity": {
              "enabled": false,
              "policy": ""
            }
          }
        }
      },
      "application": {
        "controllers": {
          "article": {
            "find": {
              "enabled": false,
              "policy": ""
            },
            "findOne": {
              "enabled": false,
              "policy": ""
            },
            "create": {
              "enabled": false,
              "policy": ""
            },
            "update": {
              "enabled": false,
              "policy": ""
            },
            "destroy": {
              "enabled": false,
              "policy": ""
            },
            "identity": {
>>>>>>> 0655833d
              "enabled": false,
              "policy": ""
            }
          }
        }
      }
    }
  }
}<|MERGE_RESOLUTION|>--- conflicted
+++ resolved
@@ -250,48 +250,12 @@
             }
           }
         }
-<<<<<<< HEAD
-=======
-      },
-      "application": {
-        "controllers": {
-          "article": {
-            "find": {
-              "enabled": true,
-              "policy": ""
-            },
-            "findOne": {
-              "enabled": true,
-              "policy": ""
-            },
-            "create": {
-              "enabled": true,
-              "policy": ""
-            },
-            "update": {
-              "enabled": true,
-              "policy": ""
-            },
-            "destroy": {
-              "enabled": true,
-              "policy": ""
-            },
-            "identity": {
-              "enabled": true,
-              "policy": ""
-            }
-          }
-        }
->>>>>>> 0655833d
       }
     }
   },
   "1": {
     "name": "Guest",
-<<<<<<< HEAD
     "description": "",
-=======
->>>>>>> 0655833d
     "permissions": {
       "content-manager": {
         "controllers": {
@@ -305,11 +269,7 @@
               "policy": ""
             },
             "count": {
-<<<<<<< HEAD
-              "enabled": true,
-=======
-              "enabled": false,
->>>>>>> 0655833d
+              "enabled": false,
               "policy": ""
             },
             "findOne": {
@@ -317,11 +277,7 @@
               "policy": ""
             },
             "create": {
-<<<<<<< HEAD
-              "enabled": true,
-=======
-              "enabled": false,
->>>>>>> 0655833d
+              "enabled": false,
               "policy": ""
             },
             "update": {
@@ -346,62 +302,35 @@
               "enabled": false,
               "policy": ""
             },
-<<<<<<< HEAD
+            "getModel": {
+              "enabled": false,
+              "policy": ""
+            },
+            "getConnections": {
+              "enabled": false,
+              "policy": ""
+            },
+            "createModel": {
+              "enabled": false,
+              "policy": ""
+            },
             "updateModel": {
               "enabled": false,
               "policy": ""
             },
+            "deleteModel": {
+              "enabled": false,
+              "policy": ""
+            },
+            "autoReload": {
+              "enabled": false,
+              "policy": ""
+            },
             "checkTableExists": {
               "enabled": false,
               "policy": ""
             },
-            "autoReload": {
-              "enabled": true,
-              "policy": ""
-            },
-=======
-            "getModel": {
-              "enabled": false,
-              "policy": ""
-            },
-            "getConnections": {
-              "enabled": false,
-              "policy": ""
-            },
->>>>>>> 0655833d
-            "createModel": {
-              "enabled": false,
-              "policy": ""
-            },
-<<<<<<< HEAD
-            "getModel": {
-=======
-            "updateModel": {
->>>>>>> 0655833d
-              "enabled": false,
-              "policy": ""
-            },
-            "deleteModel": {
-              "enabled": false,
-              "policy": ""
-            },
-<<<<<<< HEAD
-            "identity": {
-              "enabled": false,
-              "policy": ""
-            },
-            "getConnections": {
-=======
-            "autoReload": {
-              "enabled": false,
-              "policy": ""
-            },
-            "checkTableExists": {
-              "enabled": false,
-              "policy": ""
-            },
-            "identity": {
->>>>>>> 0655833d
+            "identity": {
               "enabled": false,
               "policy": ""
             }
@@ -411,22 +340,50 @@
       "settings-manager": {
         "controllers": {
           "settingsmanager": {
-<<<<<<< HEAD
-=======
             "menu": {
               "enabled": false,
               "policy": ""
             },
->>>>>>> 0655833d
             "environments": {
               "enabled": false,
               "policy": ""
             },
-<<<<<<< HEAD
+            "languages": {
+              "enabled": false,
+              "policy": ""
+            },
+            "databases": {
+              "enabled": false,
+              "policy": ""
+            },
+            "database": {
+              "enabled": false,
+              "policy": ""
+            },
+            "databaseModel": {
+              "enabled": false,
+              "policy": ""
+            },
+            "get": {
+              "enabled": false,
+              "policy": ""
+            },
+            "update": {
+              "enabled": false,
+              "policy": ""
+            },
+            "createLanguage": {
+              "enabled": false,
+              "policy": ""
+            },
             "deleteLanguage": {
               "enabled": false,
               "policy": ""
             },
+            "createDatabase": {
+              "enabled": false,
+              "policy": ""
+            },
             "updateDatabase": {
               "enabled": false,
               "policy": ""
@@ -439,87 +396,9 @@
               "enabled": false,
               "policy": ""
             },
-            "update": {
-              "enabled": false,
-              "policy": ""
-            },
-            "databaseModel": {
-=======
-            "languages": {
-              "enabled": false,
-              "policy": ""
-            },
-            "databases": {
-              "enabled": false,
-              "policy": ""
-            },
-            "database": {
-              "enabled": false,
-              "policy": ""
-            },
-            "databaseModel": {
-              "enabled": false,
-              "policy": ""
-            },
-            "get": {
-              "enabled": false,
-              "policy": ""
-            },
-            "update": {
->>>>>>> 0655833d
-              "enabled": false,
-              "policy": ""
-            },
-            "createLanguage": {
-              "enabled": false,
-              "policy": ""
-            },
-<<<<<<< HEAD
-            "get": {
-=======
-            "deleteLanguage": {
->>>>>>> 0655833d
-              "enabled": false,
-              "policy": ""
-            },
-            "createDatabase": {
-              "enabled": false,
-              "policy": ""
-            },
-<<<<<<< HEAD
-            "databases": {
-              "enabled": false,
-              "policy": ""
-            },
-            "languages": {
-              "enabled": false,
-              "policy": ""
-            },
-            "database": {
-=======
-            "updateDatabase": {
-              "enabled": false,
-              "policy": ""
-            },
-            "deleteDatabase": {
-              "enabled": false,
-              "policy": ""
-            },
-            "autoReload": {
->>>>>>> 0655833d
-              "enabled": false,
-              "policy": ""
-            },
-            "identity": {
-              "enabled": false,
-              "policy": ""
-<<<<<<< HEAD
-            },
-            "menu": {
-              "enabled": false,
-              "policy": ""
-=======
->>>>>>> 0655833d
+            "identity": {
+              "enabled": false,
+              "policy": ""
             }
           }
         }
@@ -575,117 +454,51 @@
             }
           },
           "userspermissions": {
-<<<<<<< HEAD
+            "createRole": {
+              "enabled": false,
+              "policy": ""
+            },
+            "deleteProvider": {
+              "enabled": false,
+              "policy": ""
+            },
+            "deleteRole": {
+              "enabled": false,
+              "policy": ""
+            },
+            "getPermissions": {
+              "enabled": false,
+              "policy": ""
+            },
+            "getPolicies": {
+              "enabled": false,
+              "policy": ""
+            },
+            "getRole": {
+              "enabled": false,
+              "policy": ""
+            },
+            "getRoles": {
+              "enabled": false,
+              "policy": ""
+            },
+            "index": {
+              "enabled": false,
+              "policy": ""
+            },
+            "init": {
+              "enabled": true,
+              "policy": ""
+            },
             "searchUsers": {
-=======
-            "createRole": {
-              "enabled": false,
-              "policy": ""
-            },
-            "deleteProvider": {
->>>>>>> 0655833d
-              "enabled": false,
-              "policy": ""
-            },
-            "deleteRole": {
-              "enabled": false,
-              "policy": ""
-            },
-<<<<<<< HEAD
-            "getPolicies": {
-              "enabled": false,
-              "policy": ""
-            },
-            "getRoles": {
-=======
-            "getPermissions": {
-              "enabled": false,
-              "policy": ""
-            },
-            "getPolicies": {
->>>>>>> 0655833d
-              "enabled": false,
-              "policy": ""
-            },
-            "getRole": {
-              "enabled": false,
-              "policy": ""
-            },
-<<<<<<< HEAD
-            "getPermissions": {
-=======
-            "getRoles": {
-              "enabled": false,
-              "policy": ""
-            },
-            "index": {
->>>>>>> 0655833d
-              "enabled": false,
-              "policy": ""
-            },
-            "init": {
-              "enabled": true,
-              "policy": ""
-            },
-<<<<<<< HEAD
-            "index": {
-              "enabled": false,
-              "policy": ""
-            },
-            "createRole": {
-              "enabled": false,
-              "policy": ""
-            },
-            "deleteProvider": {
-              "enabled": false,
-              "policy": ""
-            },
-            "identity": {
               "enabled": false,
               "policy": ""
             },
             "updateRole": {
-=======
-            "searchUsers": {
-              "enabled": false,
-              "policy": ""
-            },
-            "updateRole": {
-              "enabled": false,
-              "policy": ""
-            },
-            "identity": {
-              "enabled": false,
-              "policy": ""
-            }
-          }
-        }
-      },
-      "application": {
-        "controllers": {
-          "article": {
-            "find": {
-              "enabled": false,
-              "policy": ""
-            },
-            "findOne": {
-              "enabled": false,
-              "policy": ""
-            },
-            "create": {
-              "enabled": false,
-              "policy": ""
-            },
-            "update": {
-              "enabled": false,
-              "policy": ""
-            },
-            "destroy": {
-              "enabled": false,
-              "policy": ""
-            },
-            "identity": {
->>>>>>> 0655833d
+              "enabled": false,
+              "policy": ""
+            },
+            "identity": {
               "enabled": false,
               "policy": ""
             }
