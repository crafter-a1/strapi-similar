--- conflicted
+++ resolved
@@ -1,11 +1,6 @@
 {
-<<<<<<< HEAD
-  "host": "localhost",
+  "host": "127.0.0.1",
   "port": "${process.env.PORT || 1337}",
-=======
-  "host": "127.0.0.1",
-  "port": 1337,
->>>>>>> c7f70220
   "autoReload": {
     "enabled": false
   },
