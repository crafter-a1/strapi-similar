--- conflicted
+++ resolved
@@ -63,14 +63,11 @@
     // Empty public directory.
     'public': {
       folder: {}
-<<<<<<< HEAD
-=======
     },
 
     // Empty public directory.
     'public/uploads': {
       folder: {}
->>>>>>> 1e55e1e3
     }
   }
 };