/*
 *
 * HomePage
 *
 */

import React from 'react';
import PropTypes from 'prop-types';
import { connect } from 'react-redux';
import { bindActionCreators, compose } from 'redux';
import { createStructuredSelector } from 'reselect';
<<<<<<< HEAD
import pluginId from 'pluginId';

=======
>>>>>>> b4fd2f4b
import {
  endsWith,
  find,
  findIndex,
  findKey,
  forEach,
  get,
  isEmpty,
  includes,
  join,
  map,
  replace,
  size,
  toNumber,
} from 'lodash';
import { FormattedMessage } from 'react-intl';
import Helmet from 'react-helmet';
import Select from 'react-select';
import { router } from 'app';

import pluginId from '../../pluginId';
// design
import ContentHeader from '../../components/ContentHeader';
import EditForm from '../../components/EditForm';
import HeaderNav from '../../components/HeaderNav';
import List from '../../components/List';
import RowDatabase from '../../components/RowDatabase';
import SelectOptionLanguage from '../../components/SelectOptionLanguage';
import RowLanguage from '../../components/RowLanguage';
import PluginLeftMenu from '../../components/PluginLeftMenu';

// utils
import unknowFlag from 'assets/images/unknow_flag.png';
import supportedFlags from 'utils/supportedFlags.json';
import { checkFormValidity, getRequiredInputsDb } from '../../utils/inputValidations';
import getFlag, { formatLanguageLocale } from '../../utils/getFlag';
import sendUpdatedParams from '../../utils/sendUpdatedParams';
// App selectors
import { makeSelectSections, makeSelectEnvironments } from '../App/selectors';
import selectHomePage from './selectors';
import {
  cancelChanges,
  changeDefaultLanguage,
  changeInput,
  closeModal,
  configFetch,
  databaseEdit,
  databasesFetch,
  databaseDelete,
  editSettings,
  emptyDbModifiedData,
  languageDelete,
  languagesFetch,
  newLanguagePost,
  newDatabasePost,
  setErrors,
  specificDatabaseFetch,
} from './actions';
import reducer from './reducer';
import saga from './sagas';

import styles from './styles.scss';
import config from './config.json';

/* eslint-disable react/require-default-props  */
export class HomePage extends React.Component { // eslint-disable-line react/prefer-stateless-function
  constructor(props) {
    super(props);
    this.customComponents = config.customComponents;
    this.components = {
      // editForm: EditForm,
      defaultComponent: EditForm,
      list: List,
      defaultComponentWithEnvironments: HeaderNav,
    };

    // allowing state only for database modal purpose
    this.state = {
      modal: false,
      toggleDefaultConnection: false,
    };

    this.sendUpdatedParams = sendUpdatedParams.bind(this);
  }

  componentDidMount() {
    if (this.props.match.params.slug) {
      this.handleFetch(this.props);
    } else {
      router.push(`/plugins/settings-manager/${get(this.props.menuSections, ['0', 'items', '0', 'slug']) || 'application'}`);
    }
  }

  componentWillReceiveProps(nextProps) {
    // check if params slug updated
    if (this.props.match.params.slug !== nextProps.match.params.slug && nextProps.match.params.slug) {
      if (nextProps.match.params.slug) {
        // get data from api if params slug updated
        this.handleFetch(nextProps);
      } else {
        // redirect user if no params slug provided
        router.push(`/plugins/settings-manager/${get(this.props.menuSections, ['0', 'items', '0', 'slug'])}`);
      }
    } else if (this.props.match.params.env !== nextProps.match.params.env && nextProps.match.params.env && this.props.match.params.env) {
      // get data if params env updated
      this.handleFetch(nextProps);
    }
  }

  componentDidUpdate(prevProps) {
    if (prevProps.home.didCreatedNewLanguage !== this.props.home.didCreatedNewLanguage) {
      this.handleFetch(this.props);
    }

    if (prevProps.home.didCreatedNewDb !== this.props.home.didCreatedNewDb) {
      this.handleFetch(this.props);
    }
  }

  /* eslint-disable react/sort-comp */
  /* eslint-disable jsx-a11y/no-static-element-interactions */
  addConnection = (e) => {
    e.preventDefault();
    const newData = {};
    /* eslint-disable no-template-curly-in-string */
    const dbName = get(this.props.home.modifiedData, 'database.connections.${name}.name');
    map(this.props.home.modifiedData, (data, key) => {
      const k = replace(key, '${name}', dbName);

      if (key !== 'database.connections.${name}.name') {
        newData[k] = data;
      }
    });

    const formErrors = getRequiredInputsDb(this.props.home.modifiedData, this.props.home.formErrors);

    if (isEmpty(formErrors)) {
      // this.props.setErrors([]);
      this.props.newDatabasePost(this.props.match.params.env, newData, this.context);
    } else {
      this.props.setErrors(formErrors);
    }
  }

  emptyDbModifiedData = () => {
    this.setState({ toggleDefaultConnection: false });
    this.props.emptyDbModifiedData();
  }

  getDatabase = (databaseName) => {
    // allow state here just for modal purpose
    this.props.specificDatabaseFetch(databaseName, this.props.match.params.env);
    // this.setState({ modal: !this.state.modal });
  }

  handleDefaultLanguageChange = ({ target }) => {
    // create new object configsDisplay based on store property configsDisplay
    const configsDisplay = {
      name: this.props.home.configsDisplay.name,
      description: this.props.home.configsDisplay.description,
      sections: [],
    };

    // Find the index of the new setted language
    const activeLanguageIndex = findIndex(this.props.home.configsDisplay.sections, ['name', target.id]);

    forEach(this.props.home.configsDisplay.sections, (section, key) => {
      // set all Language active state to false
      if (key !== activeLanguageIndex) {
        configsDisplay.sections.push({ name: section.name, active: false });
      } else {
        // set the new language active state to true
        configsDisplay.sections.push({ name: section.name, active: true });
      }
    });

    // reset all the configs to ensure component is updated
    this.props.changeDefaultLanguage(configsDisplay, target.id);

    // format the default locale
    const defaultLanguageArray = formatLanguageLocale(target.id);

    // Edit the new config
    this.props.editSettings({ 'language.defaultLocale': join(defaultLanguageArray, '_') }, 'i18n', this.context);
  }

  handleFetch(props) {
    const apiUrl = props.match.params.env ? `${props.match.params.slug}/${props.match.params.env}` : props.match.params.slug;

    switch(props.match.params.slug) {
      case 'languages':
        return this.props.languagesFetch();
      case 'databases':
        return this.props.databasesFetch(props.match.params.env);
      default:
        return this.props.configFetch(apiUrl);
    }
  }

  handleChange = ({ target }) => {
    let value = target.type === 'number' && target.value !== '' ? toNumber(target.value) : target.value;
    let name = target.name;

    if (this.props.match.params.slug === 'security') {
      // the only case where the input doesn't have a name
      if (target.name === '') {
        name = 'security.xframe.value.nested';
        value = target.value;
      }
    }

    if (this.props.match.params.slug === 'databases') {
      if (name === this.props.home.dbNameTarget) {
        const formErrors = value === this.props.home.addDatabaseSection.sections[1].items[0].value ?
          [{ target: name, errors: [{ id: 'settings-manager.request.error.database.exist' }] }] : [];
        this.props.setErrors(formErrors);
      } else if (endsWith(name, '.settings.client')) {
        const item = find(this.props.home.addDatabaseSection.sections[0].items[1].items, { value });
        this.props.changeInput('database.connections.${name}.settings.port', item.port);
        this.props.changeInput(`database.connections.${this.props.home.addDatabaseSection.sections[1].items[0].value}.settings.port`, item.port);
      } else {
        this.props.setErrors([]);
      }
    }
    this.props.changeInput(name, value);
  }

  handleChangeLanguage = (value) => this.props.changeInput('language.defaultLocale', value.value);

  handleCancel = () => this.props.cancelChanges();

  handleSetDefaultConnectionDb = () => {
    const value = this.state.toggleDefaultConnection
      ? this.props.home.addDatabaseSection.sections[1].items[0].value
      : this.props.home.modifiedData[this.props.home.dbNameTarget];
    const target = { name: 'database.defaultConnection', value };
    this.handleChange({target});
    this.setState({ toggleDefaultConnection: !this.state.toggleDefaultConnection });
  }

  handleSubmit = (e) => { // eslint-disable-line consistent-return
    e.preventDefault();
    const apiUrl = this.props.match.params.env ? `${this.props.match.params.slug}/${this.props.match.params.env}` : this.props.match.params.slug;

    const isCreatingNewFields = this.props.match.params.slug === 'security';
    // send only updated settings
    const body = this.sendUpdatedParams(isCreatingNewFields);
    const formErrors = checkFormValidity(body, this.props.home.formValidations);

    if (isEmpty(body)) return strapi.notification.info('settings-manager.strapi.notification.info.settingsEqual');
    if (isEmpty(formErrors)) {
      this.props.editSettings(body, apiUrl, this.context);
    } else {
      this.props.setErrors(formErrors);
    }
  }

  handleSubmitEditDatabase = (databaseName) => { // eslint-disable-line consistent-return
    const body = this.sendUpdatedParams();
    const apiUrl = `${databaseName}/${this.props.match.params.env}`;
    const formErrors = checkFormValidity(body, this.props.home.formValidations, this.props.home.formErrors);

    if (isEmpty(body)) {
      this.props.closeModal();
      return strapi.notification.info('settings-manager.strapi.notification.info.settingsEqual');
    }


    if (isEmpty(formErrors)) {
      this.props.databaseEdit(body, apiUrl, this.context);
    } else {
      this.props.setErrors(formErrors);
    }
  }

  // retrieve the language to delete using the target id
  handleLanguageDelete = (languaToDelete) => this.props.languageDelete(languaToDelete);

  handleDatabaseDelete = (dbName) => {
    this.context.enableGlobalOverlayBlocker();
    strapi.notification.success('settings-manager.strapi.notification.success.databaseDelete');
    this.props.databaseDelete(dbName, this.props.match.params.env, this.context);
  }

  // function used for react-select option
  optionComponent = (props) => <SelectOptionLanguage {...props} />;

  // custom Row rendering for the component List with params slug === languages
  renderRowLanguage = (props, key, liStyles) => (
    <RowLanguage
      key={key}
      {...props}
      liStyles={liStyles}
      onDeleteLanguage={this.handleLanguageDelete}
      listLanguages={this.props.home.listLanguages}
      onDefaultLanguageChange={this.handleDefaultLanguageChange}
    />
  )

  renderListTitle = () => {
    const availableContentNumber = size(this.props.home.configsDisplay.sections);
    const title = availableContentNumber > 1 ? `list.${this.props.match.params.slug}.title.plural` : `list.${this.props.match.params.slug}.title.singular`;
    const titleDisplay = title ? <FormattedMessage id={`settings-manager.${title}`} /> : '';

    return <span>{availableContentNumber}&nbsp;{titleDisplay}</span>;
  }

  renderListButtonLabel = () => `list.${this.props.match.params.slug}.button.label`;

  renderPopUpFormDatabase = (section, props, popUpStyles) => (
    map(section.items, (item, key) => {
      const isActive = props.values[this.props.home.dbNameTarget] === this.props.home.modifiedData['database.defaultConnection'] ?
        <div className={popUpStyles.rounded}><i className="fa fa-check" /></div> : '';

      if (item.name === 'form.database.item.default') {
        return (
          <div
            key={key}
            className={popUpStyles.defaultConnection}
            id={item.target}
            onClick={this.handleSetDefaultConnectionDb}
          >
            <FormattedMessage id={`settings-manager.${item.name}`} />{isActive}
          </div>
        );
      }
      return (
        props.renderInput(item, key)
      );
    })
  )

  renderPopUpFormLanguage = (section) => (
    map(section.items, (item) => {
      const value = this.props.home.modifiedData[item.target] || this.props.home.selectOptions.options[0].value;

      return (
        <div className={`col-md-6`} key={item.name}>
          <div className={styles.modalLanguageLabel}>
            <FormattedMessage id={`settings-manager.${item.name}`} />
          </div>
          <Select
            name={item.target}
            value={value}
            options={this.props.home.selectOptions.options}
            onChange={this.handleChangeLanguage}
            valueComponent={this.valueComponent}
            optionComponent={this.optionComponent}
            clearable={false}
          />
          <div className={styles.popUpSpacer} />
        </div>
      );
    })
  )

  renderRowDatabase = (props, key) => (
    <RowDatabase
      key={key}
      data={props}
      getDatabase={this.getDatabase}
      onDeleteDatabase={this.handleDatabaseDelete}
      sections={this.props.home.specificDatabase.sections}
      values={this.props.home.modifiedData}
      onChange={this.handleChange}
      renderPopUpForm={this.renderPopUpFormDatabase}
      onSubmit={this.handleSubmitEditDatabase}
      formErrors={this.props.home.formErrors}
      error={this.props.home.error}
      resetToggleDefaultConnection={this.resetToggleDefaultConnection}
    />
  )

  renderComponent = () => {
    // check if  settingName (params.slug) has a custom view display
    let specificComponent = findKey(this.customComponents, (value) => includes(value, this.props.match.params.slug));

    if (!specificComponent) {
      // Check if params env : render HeaderNav component
      specificComponent = !this.props.match.params.env ? 'defaultComponent' : 'defaultComponentWithEnvironments';
    }

    // if custom view display render specificComponent
    const Component = this.components[specificComponent];
    const addRequiredInputDesign = this.props.match.params.slug === 'databases';
    const listTitle = ['languages', 'databases'].includes(this.props.match.params.slug) ? this.renderListTitle() : '';
    const listButtonLabel = ['languages', 'databases'].includes(this.props.match.params.slug) ? this.renderListButtonLabel() : '';

    // check if HeaderNav component needs to render a form or a list
    const renderListComponent = this.props.match.params.slug === 'databases';

    let handleListPopUpSubmit;
    // sections is the props used by EditForm in case of list of table rendering we need to change its value
    let sections;
    let renderPopUpForm = false;
    let renderRow = false;
    let actionBeforeOpenPopUp;
    let addListTitleMarginTop;

    switch (this.props.match.params.slug) {
      case 'languages':
        sections = this.props.home.listLanguages.sections;

        // custom rendering for PopUpForm
        renderPopUpForm = this.renderPopUpFormLanguage;
        renderRow = this.renderRowLanguage;
        handleListPopUpSubmit = this.props.newLanguagePost;
        break;
      case 'databases':
        sections = this.props.home.addDatabaseSection.sections;
        renderPopUpForm = this.renderPopUpFormDatabase;
        handleListPopUpSubmit = this.addConnection;
        renderRow = this.renderRowDatabase;
        actionBeforeOpenPopUp = this.emptyDbModifiedData;
        addListTitleMarginTop = true;
        break;
      default:
        sections = this.props.home.configsDisplay.sections;
    }

    // Custom selectOptions for languages
    const selectOptions = this.props.match.params.slug === 'languages' ? this.props.home.listLanguages : [];
    return (
      <Component
        sections={sections}
        listItems={this.props.home.configsDisplay.sections}
        values={this.props.home.modifiedData}
        onChange={this.handleChange}
        onCancel={this.handleCancel}
        onSubmit={this.handleSubmit}
        links={this.props.environments}
        path={this.props.location.pathname}
        slug={this.props.match.params.slug}
        renderRow={renderRow}
        listTitle={listTitle}
        listButtonLabel={listButtonLabel}
        handlei18n
        handleListPopUpSubmit={handleListPopUpSubmit}
        selectOptions={selectOptions}
        renderPopUpForm={renderPopUpForm}
        renderListComponent={renderListComponent}
        cancelAction={this.props.home.cancelAction}
        actionBeforeOpenPopUp={actionBeforeOpenPopUp}
        addRequiredInputDesign={addRequiredInputDesign}
        addListTitleMarginTop={addListTitleMarginTop}
        formErrors={this.props.home.formErrors}
        error={this.props.home.error}
        showLoader={this.props.home.showLoader}
      />
    );
  }

  // Set the toggleDefaultConnection to false
  resetToggleDefaultConnection = () => this.setState({ toggleDefaultConnection: false });

  // Hide database modal
  toggle = () => this.setState({ modal: !this.state.modal });

  // function used for react-select
  valueComponent = (props) => {
    const flagName = formatLanguageLocale(props.value.value);
    const flag = getFlag(flagName);
    const spanStyle = includes(supportedFlags.flags, flag) ? {} : { backgroundImage: `url(${unknowFlag})` };

    return (
      <span className={`${styles.flagContainer} flag-icon-background flag-icon-${flag}`} style={spanStyle}>
        <FormattedMessage id="settings-manager.selectValue" defaultMessage='{language}' values={{ language: props.value.label}} className={styles.marginLeft} />
      </span>
    );
  }

  render() {
    return (
      <div className="container-fluid">
        <div className="row">
          <PluginLeftMenu sections={this.props.menuSections} environments={this.props.environments} envParams={this.props.match.params.env} />
          <div className={`${styles.home} col-md-9`}>
            <Helmet
              title="Settings Manager"
              meta={[
                { name: 'Settings Manager Plugin', content: 'Modify your app settings' },
              ]}
            />
            <ContentHeader
              name={this.props.home.configsDisplay.name}
              description={this.props.home.configsDisplay.description}
            />

            {this.renderComponent()}
          </div>
        </div>
      </div>
    );
  }
}

const mapStateToProps = createStructuredSelector({
  environments: makeSelectEnvironments(),
  home: selectHomePage(),
  menuSections: makeSelectSections(),
});

function mapDispatchToProps(dispatch) {
  return bindActionCreators(
    {
      cancelChanges,
      changeDefaultLanguage,
      changeInput,
      configFetch,
      closeModal,
      databaseDelete,
      databaseEdit,
      databasesFetch,
      editSettings,
      emptyDbModifiedData,
      languageDelete,
      languagesFetch,
      newDatabasePost,
      newLanguagePost,
      setErrors,
      specificDatabaseFetch,
    },
    dispatch
  );
}

HomePage.contextTypes = {
  emitEvent: PropTypes.func,
};

HomePage.propTypes = {
  cancelChanges: PropTypes.func.isRequired,
  changeDefaultLanguage: PropTypes.func.isRequired,
  changeInput: PropTypes.func.isRequired,
  closeModal: PropTypes.func.isRequired,
  configFetch: PropTypes.func.isRequired,
  databaseDelete: PropTypes.func.isRequired,
  databaseEdit: PropTypes.func.isRequired,
  databasesFetch: PropTypes.func.isRequired,
  editSettings: PropTypes.func.isRequired,
  emptyDbModifiedData: PropTypes.func.isRequired,
  environments: PropTypes.array.isRequired,
  home: PropTypes.object.isRequired,
  languageDelete: PropTypes.func.isRequired,
  languagesFetch: PropTypes.func.isRequired,
  location: PropTypes.object.isRequired,
  match: PropTypes.object.isRequired,
  menuSections: PropTypes.array.isRequired,
  newDatabasePost: PropTypes.func.isRequired,
  newLanguagePost: PropTypes.func.isRequired,
  setErrors: PropTypes.func.isRequired,
  specificDatabaseFetch: PropTypes.func.isRequired,
};

const withConnect = connect(mapStateToProps, mapDispatchToProps);

const withReducer = strapi.injectReducer({ key: 'homePage', reducer, pluginId });
const withSaga = strapi.injectSaga({ key: 'homePage', saga, pluginId });

export default compose(
  withReducer,
  withSaga,
  withConnect,
)(HomePage);<|MERGE_RESOLUTION|>--- conflicted
+++ resolved
@@ -9,11 +9,6 @@
 import { connect } from 'react-redux';
 import { bindActionCreators, compose } from 'redux';
 import { createStructuredSelector } from 'reselect';
-<<<<<<< HEAD
-import pluginId from 'pluginId';
-
-=======
->>>>>>> b4fd2f4b
 import {
   endsWith,
   find,
