{
  "name": "strapi-plugin-settings-manager",
<<<<<<< HEAD
  "version": "3.0.0-alpha.16",
=======
  "version": "3.0.0-alpha.18",
>>>>>>> 5a54581b
  "description": "Strapi plugin to manage settings.",
  "strapi": {
    "name": "Settings Manager",
    "icon": "wrench",
    "description": "settings-manager.plugin.description"
  },
  "scripts": {
    "analyze:clean": "node ./node_modules/strapi-helper-plugin/node_modules/.bin/rimraf stats.json",
    "preanalyze": "npm run analyze:clean",
    "analyze": "node ./node_modules/strapi-helper-plugin/lib/internals/scripts/analyze.js",
    "prebuild": "npm run build:clean",
    "build:dev": "node ./node_modules/strapi-helper-plugin/node_modules/.bin/cross-env NODE_ENV=development node ./node_modules/strapi-helper-plugin/node_modules/.bin/webpack --config node_modules/strapi-helper-plugin/lib/internals/webpack/webpack.prod.babel.js --color -p --progress",
    "build": "node ./node_modules/strapi-helper-plugin/node_modules/.bin/cross-env NODE_ENV=production node node_modules/strapi-helper-plugin/node_modules/.bin/webpack --config node_modules/strapi-helper-plugin/lib/internals/webpack/webpack.prod.babel.js --color -p --progress",
    "build:clean": "node ./node_modules/strapi-helper-plugin/node_modules/.bin/rimraf admin/build",
    "start": "node ./node_modules/strapi-helper-plugin/node_modules/.bin/cross-env NODE_ENV=development node ./node_modules/strapi-helper-plugin/lib/server",
    "generate": "node ./node_modules/strapi-helper-plugin/node_modules/.bin/plop --plopfile ./node_modules/strapi-helper-plugin/lib/internals/generators/index.js",
    "lint": "node ./node_modules/strapi-helper-plugin/node_modules/.bin/eslint --ignore-path .gitignore --ignore-pattern '/admin/build/' --config ./node_modules/strapi-helper-plugin/lib/internals/eslint/.eslintrc.json admin",
    "prettier": "node ./node_modules/strapi-helper-plugin/node_modules/.bin/prettier --single-quote --trailing-comma es5 --write \"{admin,__{tests,mocks}__}/**/*.js\"",
    "test": "npm run lint",
    "prepublishOnly": "IS_MONOREPO=true npm run build"
  },
  "devDependencies": {
    "flag-icon-css": "^2.8.0",
    "react-select": "^1.0.0-rc.5",
<<<<<<< HEAD
    "strapi-helper-plugin": "3.0.0-alpha.16"
=======
    "strapi-helper-plugin": "3.0.0-alpha.18"
>>>>>>> 5a54581b
  },
  "author": {
    "name": "Strapi team",
    "email": "hi@strapi.io",
    "url": "http://strapi.io"
  },
  "maintainers": [
    {
      "name": "Strapi team",
      "email": "hi@strapi.io",
      "url": "http://strapi.io"
    }
  ],
  "repository": {
    "type": "git",
    "url": "git://github.com/strapi/strapi.git"
  },
  "engines": {
    "node": ">= 10.0.0",
    "npm": ">= 6.0.0"
  },
  "license": "MIT"
}<|MERGE_RESOLUTION|>--- conflicted
+++ resolved
@@ -1,10 +1,6 @@
 {
   "name": "strapi-plugin-settings-manager",
-<<<<<<< HEAD
-  "version": "3.0.0-alpha.16",
-=======
   "version": "3.0.0-alpha.18",
->>>>>>> 5a54581b
   "description": "Strapi plugin to manage settings.",
   "strapi": {
     "name": "Settings Manager",
@@ -29,11 +25,7 @@
   "devDependencies": {
     "flag-icon-css": "^2.8.0",
     "react-select": "^1.0.0-rc.5",
-<<<<<<< HEAD
-    "strapi-helper-plugin": "3.0.0-alpha.16"
-=======
     "strapi-helper-plugin": "3.0.0-alpha.18"
->>>>>>> 5a54581b
   },
   "author": {
     "name": "Strapi team",
