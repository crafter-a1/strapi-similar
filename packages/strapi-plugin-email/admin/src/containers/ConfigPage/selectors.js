--- conflicted
+++ resolved
@@ -1,9 +1,5 @@
 import { createSelector } from 'reselect';
-<<<<<<< HEAD
-import pluginId from 'pluginId';
-=======
 import pluginId from '../../pluginId';
->>>>>>> b4fd2f4b
 
 /**
  * Direct selector to the configPage state domain
