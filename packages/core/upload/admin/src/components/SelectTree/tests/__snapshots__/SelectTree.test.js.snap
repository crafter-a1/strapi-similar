// Jest Snapshot v1, https://goo.gl/fbAQLP

exports[`SelectTree renders 1`] = `
{
  "asFragment": [Function],
  "baseElement": .c3 {
  border: 0;
  -webkit-clip: rect(0 0 0 0);
  clip: rect(0 0 0 0);
  height: 1px;
  margin: -1px;
  overflow: hidden;
  padding: 0;
  position: absolute;
  width: 1px;
}

.c0 {
  padding-right: 12px;
}

.c1 {
  background: transparent;
  border: none;
  position: relative;
  z-index: 1;
}

.c1 svg {
  height: 0.6875rem;
  width: 0.6875rem;
}

.c1 svg path {
  fill: #666687;
}

.c2 {
  display: -webkit-box;
  display: -webkit-flex;
  display: -ms-flexbox;
  display: flex;
  background: none;
  border: none;
}

.c2 svg {
  width: 0.5625rem;
}

<body>
    <div>
      <div
        class=" css-1iyvlxg-container"
      >
        <span
          class="css-1f43avz-a11yText-A11yText"
          id="react-select-2-live-region"
        />
        <span
          aria-atomic="false"
          aria-live="polite"
          aria-relevant="additions text"
          class="css-1f43avz-a11yText-A11yText"
        />
        <div
          class=" css-1e1stxh-control"
        >
          <div
            class=" css-do2euy-ValueContainer"
          >
            <div
              class=" css-1sqm0gs-singleValue"
            />
            <input
              aria-autocomplete="list"
              aria-expanded="false"
              aria-haspopup="true"
              aria-invalid="false"
              aria-readonly="true"
              class="css-mohuvp-dummyInput-DummyInput"
              id="react-select-2-input"
              inputmode="none"
              role="combobox"
              tabindex="0"
              value=""
            />
          </div>
          <div
            class=" css-1hb7zxy-IndicatorsContainer"
          >
            <button
              class="c0 c1 c2"
              type="button"
            >
              <svg
                fill="none"
                height="1em"
                viewBox="0 0 14 8"
                width="1em"
                xmlns="http://www.w3.org/2000/svg"
              >
                <path
                  clip-rule="evenodd"
                  d="M14 .889a.86.86 0 01-.26.625L7.615 7.736A.834.834 0 017 8a.834.834 0 01-.615-.264L.26 1.514A.861.861 0 010 .889c0-.24.087-.45.26-.625A.834.834 0 01.875 0h12.25c.237 0 .442.088.615.264a.86.86 0 01.26.625z"
                  fill="#32324D"
                  fill-rule="evenodd"
                />
              </svg>
            </button>
          </div>
        </div>
      </div>
      <div
        class="c3"
      >
        <p
          aria-live="polite"
          aria-relevant="all"
          id="live-region-log"
          role="log"
        />
        <p
          aria-live="polite"
          aria-relevant="all"
          id="live-region-status"
          role="status"
        />
        <p
          aria-live="assertive"
          aria-relevant="all"
          id="live-region-alert"
          role="alert"
        />
      </div>
    </div>
  </body>,
  "container": .c3 {
  border: 0;
  -webkit-clip: rect(0 0 0 0);
  clip: rect(0 0 0 0);
  height: 1px;
  margin: -1px;
  overflow: hidden;
  padding: 0;
  position: absolute;
  width: 1px;
}

.c0 {
  padding-right: 12px;
}

.c1 {
  background: transparent;
  border: none;
  position: relative;
  z-index: 1;
}

.c1 svg {
  height: 0.6875rem;
  width: 0.6875rem;
}

.c1 svg path {
  fill: #666687;
}

.c2 {
  display: -webkit-box;
  display: -webkit-flex;
  display: -ms-flexbox;
  display: flex;
  background: none;
  border: none;
}

.c2 svg {
  width: 0.5625rem;
}

<div>
    <div
      class=" css-1iyvlxg-container"
    >
      <span
        class="css-1f43avz-a11yText-A11yText"
        id="react-select-2-live-region"
      />
      <span
        aria-atomic="false"
        aria-live="polite"
        aria-relevant="additions text"
        class="css-1f43avz-a11yText-A11yText"
      />
      <div
        class=" css-1e1stxh-control"
      >
        <div
          class=" css-do2euy-ValueContainer"
        >
          <div
            class=" css-1sqm0gs-singleValue"
          />
          <input
            aria-autocomplete="list"
            aria-expanded="false"
            aria-haspopup="true"
            aria-invalid="false"
            aria-readonly="true"
            class="css-mohuvp-dummyInput-DummyInput"
            id="react-select-2-input"
            inputmode="none"
            role="combobox"
            tabindex="0"
            value=""
          />
        </div>
        <div
          class=" css-1hb7zxy-IndicatorsContainer"
        >
          <button
<<<<<<< HEAD
            class="sc-hGnimi sc-fvpsdx sc-ihINtW iaYaJy dFpEkq hsSEpQ"
=======
            class="c0 c1 c2"
>>>>>>> e62a89e8
            type="button"
          >
            <svg
              fill="none"
              height="1em"
              viewBox="0 0 14 8"
              width="1em"
              xmlns="http://www.w3.org/2000/svg"
            >
              <path
                clip-rule="evenodd"
                d="M14 .889a.86.86 0 01-.26.625L7.615 7.736A.834.834 0 017 8a.834.834 0 01-.615-.264L.26 1.514A.861.861 0 010 .889c0-.24.087-.45.26-.625A.834.834 0 01.875 0h12.25c.237 0 .442.088.615.264a.86.86 0 01.26.625z"
                fill="#32324D"
                fill-rule="evenodd"
              />
            </svg>
          </button>
        </div>
      </div>
    </div>
    <div
      class="c3"
    >
      <p
        aria-live="polite"
        aria-relevant="all"
        id="live-region-log"
        role="log"
      />
      <p
        aria-live="polite"
        aria-relevant="all"
        id="live-region-status"
        role="status"
      />
      <p
        aria-live="assertive"
        aria-relevant="all"
        id="live-region-alert"
        role="alert"
      />
    </div>
  </div>,
  "debug": [Function],
  "findAllByAltText": [Function],
  "findAllByDisplayValue": [Function],
  "findAllByLabelText": [Function],
  "findAllByPlaceholderText": [Function],
  "findAllByRole": [Function],
  "findAllByTestId": [Function],
  "findAllByText": [Function],
  "findAllByTitle": [Function],
  "findByAltText": [Function],
  "findByDisplayValue": [Function],
  "findByLabelText": [Function],
  "findByPlaceholderText": [Function],
  "findByRole": [Function],
  "findByTestId": [Function],
  "findByText": [Function],
  "findByTitle": [Function],
  "getAllByAltText": [Function],
  "getAllByDisplayValue": [Function],
  "getAllByLabelText": [Function],
  "getAllByPlaceholderText": [Function],
  "getAllByRole": [Function],
  "getAllByTestId": [Function],
  "getAllByText": [Function],
  "getAllByTitle": [Function],
  "getByAltText": [Function],
  "getByDisplayValue": [Function],
  "getByLabelText": [Function],
  "getByPlaceholderText": [Function],
  "getByRole": [Function],
  "getByTestId": [Function],
  "getByText": [Function],
  "getByTitle": [Function],
  "queryAllByAltText": [Function],
  "queryAllByDisplayValue": [Function],
  "queryAllByLabelText": [Function],
  "queryAllByPlaceholderText": [Function],
  "queryAllByRole": [Function],
  "queryAllByTestId": [Function],
  "queryAllByText": [Function],
  "queryAllByTitle": [Function],
  "queryByAltText": [Function],
  "queryByDisplayValue": [Function],
  "queryByLabelText": [Function],
  "queryByPlaceholderText": [Function],
  "queryByRole": [Function],
  "queryByTestId": [Function],
  "queryByText": [Function],
  "queryByTitle": [Function],
  "rerender": [Function],
  "unmount": [Function],
}
`;<|MERGE_RESOLUTION|>--- conflicted
+++ resolved
@@ -221,11 +221,7 @@
           class=" css-1hb7zxy-IndicatorsContainer"
         >
           <button
-<<<<<<< HEAD
-            class="sc-hGnimi sc-fvpsdx sc-ihINtW iaYaJy dFpEkq hsSEpQ"
-=======
             class="c0 c1 c2"
->>>>>>> e62a89e8
             type="button"
           >
             <svg
