import React from 'react';
import { ThemeProvider, lightTheme } from '@strapi/design-system';
import { render as renderTL } from '@testing-library/react';
import { ImageAssetCard } from '../ImageAssetCard';
import en from '../../../translations/en.json';

jest.mock('../../../utils', () => ({
  ...jest.requireActual('../../../utils'),
  getTrad: (x) => x,
}));

jest.mock('react-intl', () => ({
  useIntl: () => ({ formatMessage: jest.fn(({ id }) => en[id]) }),
}));

describe('ImageAssetCard', () => {
  it('snapshots the component', () => {
    const { container } = renderTL(
      <ThemeProvider theme={lightTheme}>
        <ImageAssetCard
          alt=""
          name="hello.png"
          extension="png"
          height={40}
          width={40}
          thumbnail="http://somewhere.com/hello.png"
          selected={false}
          onSelect={jest.fn()}
          onEdit={jest.fn()}
        />
      </ThemeProvider>
    );

    expect(container).toMatchInlineSnapshot(`
      .c0 {
        background: #ffffff;
        border-radius: 4px;
        border-style: solid;
        border-width: 1px;
        border-color: #eaeaef;
        box-shadow: 0px 1px 4px rgba(33,33,52,0.1);
        height: 100%;
      }

      .c2 {
        position: relative;
      }

      .c5 {
        position: start;
      }

      .c10 {
        position: end;
      }

      .c14 {
        padding: 8px;
        border-radius: 4px;
        border-color: #dcdce4;
        border: 1px solid #dcdce4;
        width: 2rem;
        height: 2rem;
        cursor: pointer;
      }

      .c20 {
        padding-top: 8px;
        padding-right: 12px;
        padding-bottom: 8px;
        padding-left: 12px;
      }

      .c23 {
        padding-top: 4px;
      }

      .c27 {
        padding-top: 4px;
        -webkit-box-flex: 1;
        -webkit-flex-grow: 1;
        -ms-flex-positive: 1;
        flex-grow: 1;
      }

      .c29 {
        background: #eaeaef;
        padding-right: 8px;
        padding-left: 8px;
        min-width: 20px;
      }

      .c3 {
        -webkit-align-items: center;
        -webkit-box-align: center;
        -ms-flex-align: center;
        align-items: center;
        display: -webkit-box;
        display: -webkit-flex;
        display: -ms-flexbox;
        display: flex;
        -webkit-flex-direction: row;
        -ms-flex-direction: row;
        flex-direction: row;
        -webkit-box-pack: center;
        -webkit-justify-content: center;
        -ms-flex-pack: center;
        justify-content: center;
      }

      .c6 {
        -webkit-align-items: center;
        -webkit-box-align: center;
        -ms-flex-align: center;
        align-items: center;
        display: -webkit-box;
        display: -webkit-flex;
        display: -ms-flexbox;
        display: flex;
        -webkit-flex-direction: row;
        -ms-flex-direction: row;
        flex-direction: row;
      }

      .c21 {
        -webkit-align-items: flex-start;
        -webkit-box-align: flex-start;
        -ms-flex-align: flex-start;
        align-items: flex-start;
        display: -webkit-box;
        display: -webkit-flex;
        display: -ms-flexbox;
        display: flex;
        -webkit-flex-direction: row;
        -ms-flex-direction: row;
        flex-direction: row;
      }

      .c30 {
        -webkit-align-items: center;
        -webkit-box-align: center;
        -ms-flex-align: center;
        align-items: center;
        display: -webkit-inline-box;
        display: -webkit-inline-flex;
        display: -ms-inline-flexbox;
        display: inline-flex;
        -webkit-flex-direction: row;
        -ms-flex-direction: row;
        flex-direction: row;
        -webkit-box-pack: center;
        -webkit-justify-content: center;
        -ms-flex-pack: center;
        justify-content: center;
      }

      .c24 {
        font-size: 0.75rem;
        line-height: 1.33;
        font-weight: 600;
        color: #32324d;
      }

      .c25 {
        font-size: 0.75rem;
        line-height: 1.33;
        color: #666687;
      }

      .c33 {
        font-weight: 600;
        font-size: 0.6875rem;
        line-height: 1.45;
        text-transform: uppercase;
        color: #666687;
      }

      .c7 > * {
        margin-left: 0;
        margin-right: 0;
      }

      .c7 > * + * {
        margin-left: 8px;
      }

      .c31 {
        border-radius: 4px;
        height: 1.5rem;
      }

      .c15 {
        position: relative;
        outline: none;
      }

      .c15 svg {
        height: 12px;
        width: 12px;
      }

      .c15 svg > g,
      .c15 svg path {
        fill: #ffffff;
      }

      .c15[aria-disabled='true'] {
        pointer-events: none;
      }

      .c15:after {
        -webkit-transition-property: all;
        transition-property: all;
        -webkit-transition-duration: 0.2s;
        transition-duration: 0.2s;
        border-radius: 8px;
        content: '';
        position: absolute;
        top: -4px;
        bottom: -4px;
        left: -4px;
        right: -4px;
        border: 2px solid transparent;
      }

      .c15:focus-visible {
        outline: none;
      }

      .c15:focus-visible:after {
        border-radius: 8px;
        content: '';
        position: absolute;
        top: -5px;
        bottom: -5px;
        left: -5px;
        right: -5px;
        border: 2px solid #4945ff;
      }

      .c9 {
        height: 18px;
        min-width: 18px;
        margin: 0;
        border-radius: 4px;
        border: 1px solid #c0c0cf;
        -webkit-appearance: none;
        background-color: #ffffff;
        cursor: pointer;
      }

      .c9:checked {
        background-color: #4945ff;
        border: 1px solid #4945ff;
      }

      .c9:checked:after {
        content: '';
        display: block;
        position: relative;
        background: url(data:image/svg+xml;base64,PHN2ZyB3aWR0aD0iMTAiIGhlaWdodD0iOCIgdmlld0JveD0iMCAwIDEwIDgiIGZpbGw9Im5vbmUiIHhtbG5zPSJodHRwOi8vd3d3LnczLm9yZy8yMDAwL3N2ZyI+CiAgPHBhdGgKICAgIGQ9Ik04LjU1MzIzIDAuMzk2OTczQzguNjMxMzUgMC4zMTYzNTUgOC43NjA1MSAwLjMxNTgxMSA4LjgzOTMxIDAuMzk1NzY4TDkuODYyNTYgMS40MzQwN0M5LjkzODkzIDEuNTExNTcgOS45MzkzNSAxLjYzNTkgOS44NjM0OSAxLjcxMzlMNC4wNjQwMSA3LjY3NzI0QzMuOTg1OSA3Ljc1NzU1IDMuODU3MDcgNy43NTgwNSAzLjc3ODM0IDcuNjc4MzRMMC4xMzg2NiAzLjk5MzMzQzAuMDYxNzc5OCAzLjkxNTQ5IDAuMDYxNzEwMiAzLjc5MDMyIDAuMTM4NTA0IDMuNzEyNEwxLjE2MjEzIDIuNjczNzJDMS4yNDAzOCAyLjU5NDMyIDEuMzY4NDMgMi41OTQyMiAxLjQ0NjggMi42NzM0OEwzLjkyMTc0IDUuMTc2NDdMOC41NTMyMyAwLjM5Njk3M1oiCiAgICBmaWxsPSJ3aGl0ZSIKICAvPgo8L3N2Zz4=) no-repeat no-repeat center center;
        width: 10px;
        height: 10px;
        left: 50%;
        top: 50%;
        -webkit-transform: translateX(-50%) translateY(-50%);
        -ms-transform: translateX(-50%) translateY(-50%);
        transform: translateX(-50%) translateY(-50%);
      }

      .c9:checked:disabled:after {
        background: url(data:image/svg+xml;base64,PHN2ZyB3aWR0aD0iMTAiIGhlaWdodD0iOCIgdmlld0JveD0iMCAwIDEwIDgiIGZpbGw9Im5vbmUiIHhtbG5zPSJodHRwOi8vd3d3LnczLm9yZy8yMDAwL3N2ZyI+CiAgPHBhdGgKICAgIGQ9Ik04LjU1MzIzIDAuMzk2OTczQzguNjMxMzUgMC4zMTYzNTUgOC43NjA1MSAwLjMxNTgxMSA4LjgzOTMxIDAuMzk1NzY4TDkuODYyNTYgMS40MzQwN0M5LjkzODkzIDEuNTExNTcgOS45MzkzNSAxLjYzNTkgOS44NjM0OSAxLjcxMzlMNC4wNjQwMSA3LjY3NzI0QzMuOTg1OSA3Ljc1NzU1IDMuODU3MDcgNy43NTgwNSAzLjc3ODM0IDcuNjc4MzRMMC4xMzg2NiAzLjk5MzMzQzAuMDYxNzc5OCAzLjkxNTQ5IDAuMDYxNzEwMiAzLjc5MDMyIDAuMTM4NTA0IDMuNzEyNEwxLjE2MjEzIDIuNjczNzJDMS4yNDAzOCAyLjU5NDMyIDEuMzY4NDMgMi41OTQyMiAxLjQ0NjggMi42NzM0OEwzLjkyMTc0IDUuMTc2NDdMOC41NTMyMyAwLjM5Njk3M1oiCiAgICBmaWxsPSIjOEU4RUE5IgogIC8+Cjwvc3ZnPg==) no-repeat no-repeat center center;
      }

      .c9:disabled {
        background-color: #dcdce4;
        border: 1px solid #c0c0cf;
      }

      .c9:indeterminate {
        background-color: #4945ff;
        border: 1px solid #4945ff;
      }

      .c9:indeterminate:after {
        content: '';
        display: block;
        position: relative;
        color: white;
        height: 2px;
        width: 10px;
        background-color: #ffffff;
        left: 50%;
        top: 50%;
        -webkit-transform: translateX(-50%) translateY(-50%);
        -ms-transform: translateX(-50%) translateY(-50%);
        transform: translateX(-50%) translateY(-50%);
      }

      .c9:indeterminate:disabled {
        background-color: #dcdce4;
        border: 1px solid #c0c0cf;
      }

      .c9:indeterminate:disabled:after {
        background-color: #8e8ea9;
      }

      .c17 {
        border: 0;
        -webkit-clip: rect(0 0 0 0);
        clip: rect(0 0 0 0);
        height: 1px;
        margin: -1px;
        overflow: hidden;
        padding: 0;
        position: absolute;
        width: 1px;
      }

      .c8 {
        position: absolute;
        top: 12px;
        left: 12px;
      }

      .c12 {
        position: absolute;
        top: 12px;
        right: 12px;
      }

      .c19 {
        margin: 0;
        padding: 0;
        max-height: 100%;
        max-width: 100%;
        object-fit: contain;
      }

      .c18 {
        display: -webkit-box;
        display: -webkit-flex;
        display: -ms-flexbox;
        display: flex;
        -webkit-box-pack: center;
        -webkit-justify-content: center;
        -ms-flex-pack: center;
        justify-content: center;
        height: 10.25rem;
        width: 100%;
        background: repeating-conic-gradient(#f6f6f9 0% 25%,transparent 0% 50%) 50% / 20px 20px;
        border-top-left-radius: 4px;
        border-top-right-radius: 4px;
      }

      .c28 {
        margin-left: auto;
        -webkit-flex-shrink: 0;
        -ms-flex-negative: 0;
        flex-shrink: 0;
      }

      .c32 {
        margin-left: 4px;
      }

      .c22 {
        word-break: break-all;
      }

      .c4 {
        border-bottom: 1px solid #eaeaef;
      }

      .c16 svg > g,
      .c16 svg path {
        fill: #8e8ea9;
      }

      .c16:hover svg > g,
      .c16:hover svg path {
        fill: #666687;
      }

      .c16:active svg > g,
      .c16:active svg path {
        fill: #a5a5ba;
      }

      .c16[aria-disabled='true'] svg path {
        fill: #666687;
      }

      .c26 {
        text-transform: uppercase;
      }

      .c13 {
        opacity: 0;
      }

      .c13:focus-within {
        opacity: 1;
      }

      .c1 {
        cursor: pointer;
      }

      .c1:hover .c11 {
        opacity: 1;
      }

      <div>
        <article
          aria-labelledby="1-title"
          class="c0 c1"
          role="button"
          tabindex="-1"
        >
          <div
            class="c2 c3 c4"
          >
            <div>
              <div
                class="c5 c6 c7 c8"
              >
                <div
                  class=""
                >
                  <input
                    aria-labelledby="1-title"
                    class="c9"
                    type="checkbox"
                  />
                </div>
              </div>
            </div>
            <div
              class="c10 c6 c7 c11 c12 c13"
            >
              <span>
                <button
                  aria-disabled="false"
                  aria-labelledby="0"
                  class="c14 c3 c15 c16"
                  tabindex="0"
                  type="button"
                >
                  <span
                    class="c17"
                  >
                    Edit
                  </span>
                  <svg
                    aria-hidden="true"
                    fill="none"
                    focusable="false"
                    height="1rem"
                    viewBox="0 0 24 24"
                    width="1rem"
                    xmlns="http://www.w3.org/2000/svg"
                  >
                    <path
                      clip-rule="evenodd"
                      d="M23.604 3.514c.528.528.528 1.36 0 1.887l-2.622 2.607-4.99-4.99L18.6.396a1.322 1.322 0 0 1 1.887 0l3.118 3.118ZM0 24v-4.99l14.2-14.2 4.99 4.99L4.99 24H0Z"
                      fill="#212134"
                      fill-rule="evenodd"
                    />
                  </svg>
                </button>
              </span>
            </div>
            <div
              class="c18"
            >
              <img
                alt=""
                aria-hidden="true"
<<<<<<< HEAD
                class="c18"
                src="http://somewhere.com/hello.png"
=======
                class="c19"
                src="http://somewhere.com/hello.png?width=40&height=40"
>>>>>>> 961938ad
              />
            </div>
          </div>
          <div
            class="c20"
          >
            <div
              class="c21"
            >
              <div
                class="c22"
              >
                <div
                  class="c23"
                >
                  <h2
                    class="c24"
                    id="1-title"
                  >
                    hello.png
                  </h2>
                </div>
                <div
                  class="c25"
                >
                  <span
                    class="c26"
                  >
                    png
                  </span>
                   - 40✕40
                </div>
              </div>
              <div
                class="c27 c6"
              >
                <div
                  class="c28"
                >
                  <div
                    class="c29 c30 c31 c32"
                  >
                    <span
                      class="c33"
                    >
                      Image
                    </span>
                  </div>
                </div>
              </div>
            </div>
          </div>
        </article>
        <div
          class="c17"
        >
          <p
            aria-live="polite"
            aria-relevant="all"
            id="live-region-log"
            role="log"
          />
          <p
            aria-live="polite"
            aria-relevant="all"
            id="live-region-status"
            role="status"
          />
          <p
            aria-live="assertive"
            aria-relevant="all"
            id="live-region-alert"
            role="alert"
          />
        </div>
      </div>
    `);
  });
});<|MERGE_RESOLUTION|>--- conflicted
+++ resolved
@@ -478,13 +478,8 @@
               <img
                 alt=""
                 aria-hidden="true"
-<<<<<<< HEAD
                 class="c18"
                 src="http://somewhere.com/hello.png"
-=======
-                class="c19"
-                src="http://somewhere.com/hello.png?width=40&height=40"
->>>>>>> 961938ad
               />
             </div>
           </div>
