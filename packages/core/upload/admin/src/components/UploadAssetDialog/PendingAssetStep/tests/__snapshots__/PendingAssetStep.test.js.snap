// Jest Snapshot v1, https://goo.gl/fbAQLP

exports[`PendingAssetStep snapshots the component with valid cards 1`] = `
.c0 {
  background: #f6f6f9;
  padding-top: 16px;
  padding-right: 20px;
  padding-bottom: 16px;
  padding-left: 20px;
}

.c5 {
  background: #ffffff;
  padding: 8px;
  border-radius: 4px;
  border-color: #dcdce4;
  border: 1px solid #dcdce4;
  width: 2rem;
  height: 2rem;
  cursor: pointer;
}

.c10 {
  padding: 32px;
}

.c16 {
  background: #4945ff;
  padding: 8px;
  padding-right: 16px;
  padding-left: 16px;
  border-radius: 4px;
  border-color: #4945ff;
  border: 1px solid #4945ff;
  cursor: pointer;
}

.c22 {
  background: #ffffff;
  border-radius: 4px;
  border-style: solid;
  border-width: 1px;
  border-color: #eaeaef;
  box-shadow: 0px 1px 4px rgba(33,33,52,0.1);
  height: 100%;
}

.c24 {
  position: relative;
}

.c26 {
  position: start;
}

.c31 {
  position: end;
}

.c37 {
  padding-top: 8px;
  padding-right: 12px;
  padding-bottom: 8px;
  padding-left: 12px;
}

.c40 {
  padding-top: 4px;
}

.c42 {
  padding-top: 4px;
  -webkit-box-flex: 1;
  -webkit-flex-grow: 1;
  -ms-flex-positive: 1;
  flex-grow: 1;
}

.c44 {
  background: #eaeaef;
  padding-right: 8px;
  padding-left: 8px;
  min-width: 20px;
}

.c49 {
  width: 100%;
  height: 5.5rem;
}

.c53 {
  background: #32324d;
  color: #ffffff;
  padding: 4px;
  border-radius: 4px;
  position: absolute;
  right: 4px;
  bottom: 4px;
}

.c4 {
  font-size: 0.875rem;
  line-height: 1.43;
  font-weight: 600;
  color: #32324d;
}

.c14 {
  font-size: 0.75rem;
  line-height: 1.33;
  font-weight: 600;
  color: #32324d;
}

.c15 {
  font-size: 0.75rem;
  line-height: 1.33;
  color: #666687;
}

.c19 {
  font-size: 0.75rem;
  line-height: 1.33;
  font-weight: 600;
  line-height: 0;
  color: #ffffff;
}

.c48 {
  font-weight: 600;
  font-size: 0.6875rem;
  line-height: 1.45;
  text-transform: uppercase;
  color: #666687;
}

.c54 {
  font-size: 0.75rem;
  line-height: 1.33;
  color: #ffffff;
}

.c2 {
  -webkit-align-items: center;
  -webkit-box-align: center;
  -ms-flex-align: center;
  align-items: center;
  display: -webkit-box;
  display: -webkit-flex;
  display: -ms-flexbox;
  display: flex;
  -webkit-flex-direction: row;
  -ms-flex-direction: row;
  flex-direction: row;
  -webkit-box-pack: justify;
  -webkit-justify-content: space-between;
  -ms-flex-pack: justify;
  justify-content: space-between;
}

.c6 {
  -webkit-align-items: center;
  -webkit-box-align: center;
  -ms-flex-align: center;
  align-items: center;
  display: -webkit-box;
  display: -webkit-flex;
  display: -ms-flexbox;
  display: flex;
  -webkit-flex-direction: row;
  -ms-flex-direction: row;
  flex-direction: row;
  -webkit-box-pack: center;
  -webkit-justify-content: center;
  -ms-flex-pack: center;
  justify-content: center;
}

.c12 {
  -webkit-align-items: stretch;
  -webkit-box-align: stretch;
  -ms-flex-align: stretch;
  align-items: stretch;
  display: -webkit-box;
  display: -webkit-flex;
  display: -ms-flexbox;
  display: flex;
  -webkit-flex-direction: column;
  -ms-flex-direction: column;
  flex-direction: column;
  gap: 32px;
}

.c13 {
  -webkit-align-items: stretch;
  -webkit-box-align: stretch;
  -ms-flex-align: stretch;
  align-items: stretch;
  display: -webkit-box;
  display: -webkit-flex;
  display: -ms-flexbox;
  display: flex;
  -webkit-flex-direction: column;
  -ms-flex-direction: column;
  flex-direction: column;
}

.c17 {
  -webkit-align-items: center;
  -webkit-box-align: center;
  -ms-flex-align: center;
  align-items: center;
  display: -webkit-box;
  display: -webkit-flex;
  display: -ms-flexbox;
  display: flex;
  -webkit-flex-direction: row;
  -ms-flex-direction: row;
  flex-direction: row;
  gap: 8px;
}

.c27 {
  -webkit-align-items: center;
  -webkit-box-align: center;
  -ms-flex-align: center;
  align-items: center;
  display: -webkit-box;
  display: -webkit-flex;
  display: -ms-flexbox;
  display: flex;
  -webkit-flex-direction: row;
  -ms-flex-direction: row;
  flex-direction: row;
}

.c38 {
  -webkit-align-items: flex-start;
  -webkit-box-align: flex-start;
  -ms-flex-align: flex-start;
  align-items: flex-start;
  display: -webkit-box;
  display: -webkit-flex;
  display: -ms-flexbox;
  display: flex;
  -webkit-flex-direction: row;
  -ms-flex-direction: row;
  flex-direction: row;
}

.c45 {
  -webkit-align-items: center;
  -webkit-box-align: center;
  -ms-flex-align: center;
  align-items: center;
  display: -webkit-inline-box;
  display: -webkit-inline-flex;
  display: -ms-inline-flexbox;
  display: inline-flex;
  -webkit-flex-direction: row;
  -ms-flex-direction: row;
  flex-direction: row;
  -webkit-box-pack: center;
  -webkit-justify-content: center;
  -ms-flex-pack: center;
  justify-content: center;
}

.c46 {
  border-radius: 4px;
  height: 1.5rem;
}

.c7 {
  position: relative;
  outline: none;
}

.c7 > svg {
  height: 12px;
  width: 12px;
}

.c7 > svg > g,
.c7 > svg path {
  fill: #ffffff;
}

.c7[aria-disabled='true'] {
  pointer-events: none;
}

.c7:after {
  -webkit-transition-property: all;
  transition-property: all;
  -webkit-transition-duration: 0.2s;
  transition-duration: 0.2s;
  border-radius: 8px;
  content: '';
  position: absolute;
  top: -4px;
  bottom: -4px;
  left: -4px;
  right: -4px;
  border: 2px solid transparent;
}

.c7:focus-visible {
  outline: none;
}

.c7:focus-visible:after {
  border-radius: 8px;
  content: '';
  position: absolute;
  top: -5px;
  bottom: -5px;
  left: -5px;
  right: -5px;
  border: 2px solid #4945ff;
}

.c30 {
  height: 18px;
  min-width: 18px;
  margin: 0;
  border-radius: 4px;
  border: 1px solid #c0c0cf;
  -webkit-appearance: none;
  background-color: #ffffff;
  cursor: pointer;
}

.c30:checked {
  background-color: #4945ff;
  border: 1px solid #4945ff;
}

.c30:checked:after {
  content: '';
  display: block;
  position: relative;
  background: url(data:image/svg+xml;base64,PHN2ZyB3aWR0aD0iMTAiIGhlaWdodD0iOCIgdmlld0JveD0iMCAwIDEwIDgiIGZpbGw9Im5vbmUiIHhtbG5zPSJodHRwOi8vd3d3LnczLm9yZy8yMDAwL3N2ZyI+CiAgPHBhdGgKICAgIGQ9Ik04LjU1MzIzIDAuMzk2OTczQzguNjMxMzUgMC4zMTYzNTUgOC43NjA1MSAwLjMxNTgxMSA4LjgzOTMxIDAuMzk1NzY4TDkuODYyNTYgMS40MzQwN0M5LjkzODkzIDEuNTExNTcgOS45MzkzNSAxLjYzNTkgOS44NjM0OSAxLjcxMzlMNC4wNjQwMSA3LjY3NzI0QzMuOTg1OSA3Ljc1NzU1IDMuODU3MDcgNy43NTgwNSAzLjc3ODM0IDcuNjc4MzRMMC4xMzg2NiAzLjk5MzMzQzAuMDYxNzc5OCAzLjkxNTQ5IDAuMDYxNzEwMiAzLjc5MDMyIDAuMTM4NTA0IDMuNzEyNEwxLjE2MjEzIDIuNjczNzJDMS4yNDAzOCAyLjU5NDMyIDEuMzY4NDMgMi41OTQyMiAxLjQ0NjggMi42NzM0OEwzLjkyMTc0IDUuMTc2NDdMOC41NTMyMyAwLjM5Njk3M1oiCiAgICBmaWxsPSJ3aGl0ZSIKICAvPgo8L3N2Zz4=) no-repeat no-repeat center center;
  width: 10px;
  height: 10px;
  left: 50%;
  top: 50%;
  -webkit-transform: translateX(-50%) translateY(-50%);
  -ms-transform: translateX(-50%) translateY(-50%);
  transform: translateX(-50%) translateY(-50%);
}

.c30:checked:disabled:after {
  background: url(data:image/svg+xml;base64,PHN2ZyB3aWR0aD0iMTAiIGhlaWdodD0iOCIgdmlld0JveD0iMCAwIDEwIDgiIGZpbGw9Im5vbmUiIHhtbG5zPSJodHRwOi8vd3d3LnczLm9yZy8yMDAwL3N2ZyI+CiAgPHBhdGgKICAgIGQ9Ik04LjU1MzIzIDAuMzk2OTczQzguNjMxMzUgMC4zMTYzNTUgOC43NjA1MSAwLjMxNTgxMSA4LjgzOTMxIDAuMzk1NzY4TDkuODYyNTYgMS40MzQwN0M5LjkzODkzIDEuNTExNTcgOS45MzkzNSAxLjYzNTkgOS44NjM0OSAxLjcxMzlMNC4wNjQwMSA3LjY3NzI0QzMuOTg1OSA3Ljc1NzU1IDMuODU3MDcgNy43NTgwNSAzLjc3ODM0IDcuNjc4MzRMMC4xMzg2NiAzLjk5MzMzQzAuMDYxNzc5OCAzLjkxNTQ5IDAuMDYxNzEwMiAzLjc5MDMyIDAuMTM4NTA0IDMuNzEyNEwxLjE2MjEzIDIuNjczNzJDMS4yNDAzOCAyLjU5NDMyIDEuMzY4NDMgMi41OTQyMiAxLjQ0NjggMi42NzM0OEwzLjkyMTc0IDUuMTc2NDdMOC41NTMyMyAwLjM5Njk3M1oiCiAgICBmaWxsPSIjOEU4RUE5IgogIC8+Cjwvc3ZnPg==) no-repeat no-repeat center center;
}

.c30:disabled {
  background-color: #dcdce4;
  border: 1px solid #c0c0cf;
}

.c30:indeterminate {
  background-color: #4945ff;
  border: 1px solid #4945ff;
}

.c30:indeterminate:after {
  content: '';
  display: block;
  position: relative;
  color: white;
  height: 2px;
  width: 10px;
  background-color: #ffffff;
  left: 50%;
  top: 50%;
  -webkit-transform: translateX(-50%) translateY(-50%);
  -ms-transform: translateX(-50%) translateY(-50%);
  transform: translateX(-50%) translateY(-50%);
}

.c30:indeterminate:disabled {
  background-color: #dcdce4;
  border: 1px solid #c0c0cf;
}

.c30:indeterminate:disabled:after {
  background-color: #8e8ea9;
}

.c9 {
  border: 0;
  -webkit-clip: rect(0 0 0 0);
  clip: rect(0 0 0 0);
  height: 1px;
  margin: -1px;
  overflow: hidden;
  padding: 0;
  position: absolute;
  width: 1px;
}

.c18 {
  height: 2rem;
}

.c18[aria-disabled='true'] {
  border: 1px solid #dcdce4;
  background: #eaeaef;
}

.c18[aria-disabled='true'] .c3 {
  color: #666687;
}

.c18[aria-disabled='true'] svg > g,.c18[aria-disabled='true'] svg path {
  fill: #666687;
}

.c18[aria-disabled='true']:active {
  border: 1px solid #dcdce4;
  background: #eaeaef;
}

.c18[aria-disabled='true']:active .c3 {
  color: #666687;
}

.c18[aria-disabled='true']:active svg > g,.c18[aria-disabled='true']:active svg path {
  fill: #666687;
}

.c18:hover {
  border: 1px solid #7b79ff;
  background: #7b79ff;
}

.c18:active {
  border: 1px solid #4945ff;
  background: #4945ff;
}

.c18 svg > g,
.c18 svg path {
  fill: #ffffff;
}

.c56 {
  height: 2rem;
  border: 1px solid #dcdce4;
  background: #ffffff;
}

.c56[aria-disabled='true'] {
  border: 1px solid #dcdce4;
  background: #eaeaef;
}

.c56[aria-disabled='true'] .c3 {
  color: #666687;
}

.c56[aria-disabled='true'] svg > g,.c56[aria-disabled='true'] svg path {
  fill: #666687;
}

.c56[aria-disabled='true']:active {
  border: 1px solid #dcdce4;
  background: #eaeaef;
}

.c56[aria-disabled='true']:active .c3 {
  color: #666687;
}

.c56[aria-disabled='true']:active svg > g,.c56[aria-disabled='true']:active svg path {
  fill: #666687;
}

.c56:hover {
  background-color: #f6f6f9;
}

.c56:active {
  background-color: #eaeaef;
}

.c56 .c3 {
  color: #32324d;
}

.c56 svg > g,
.c56 svg path {
  fill: #32324d;
}

.c28 > * {
  margin-left: 0;
  margin-right: 0;
}

.c28 > * + * {
  margin-left: 8px;
}

.c29 {
  position: absolute;
  top: 12px;
  left: 12px;
}

.c33 {
  position: absolute;
  top: 12px;
  right: 12px;
}

.c36 {
  margin: 0;
  padding: 0;
  max-height: 100%;
  max-width: 100%;
  object-fit: contain;
}

.c35 {
  display: -webkit-box;
  display: -webkit-flex;
  display: -ms-flexbox;
  display: flex;
  -webkit-box-pack: center;
  -webkit-justify-content: center;
  -ms-flex-pack: center;
  justify-content: center;
  height: 5.5rem;
  width: 100%;
  background: repeating-conic-gradient(#f6f6f9 0% 25%,transparent 0% 50%) 50% / 20px 20px;
  border-top-left-radius: 4px;
  border-top-right-radius: 4px;
}

.c43 {
  margin-left: auto;
  -webkit-flex-shrink: 0;
  -ms-flex-negative: 0;
  flex-shrink: 0;
}

.c47 {
  margin-left: 4px;
}

.c39 {
  word-break: break-all;
}

.c25 {
  border-bottom: 1px solid #eaeaef;
}

.c20 {
  display: grid;
  grid-template-columns: repeat(12,1fr);
  gap: 16px;
}

.c21 {
  grid-column: span 4;
  max-width: 100%;
}

.c8 svg > g,
.c8 svg path {
  fill: #8e8ea9;
}

.c8:hover svg > g,
.c8:hover svg path {
  fill: #666687;
}

.c8:active svg > g,
.c8:active svg path {
  fill: #a5a5ba;
}

.c8[aria-disabled='true'] svg path {
  fill: #666687;
}

.c1 {
  border-radius: 4px 4px 0 0;
  border-bottom: 1px solid #eaeaef;
}

.c55 {
  border-radius: 0 0 4px 4px;
  border-top: 1px solid #eaeaef;
}

.c11 {
  overflow: auto;
  max-height: 60vh;
}

.c41 {
  text-transform: uppercase;
}

.c34 {
  opacity: 0;
}

.c34:focus-within {
  opacity: 1;
}

.c23 {
  cursor: pointer;
}

.c23:hover .c32 {
  opacity: 1;
}

.c52 canvas,
.c52 video {
  display: block;
  pointer-events: none;
  max-width: 100%;
  max-height: 5.5rem;
}

.c51 svg {
  font-size: 3rem;
}

.c50 {
  border-radius: 4px 4px 0 0;
  background: linear-gradient(180deg,#ffffff 0%,#f6f6f9 121.48%);
}

@media (max-width:68.75rem) {
  .c21 {
    grid-column: span;
  }
}

@media (max-width:34.375rem) {
  .c21 {
    grid-column: span;
  }
}

<div>
  <form>
    <div
      class="c0 c1"
    >
      <div
        class="c2"
      >
        <h2
          class="c3 c4"
          id="title"
        >
          Add new assets
        </h2>
        <button
          aria-disabled="false"
          class="c5 c6 c7 c8"
          type="button"
        >
          <span
            class="c9"
          >
            Close the modal
          </span>
          <svg
            aria-hidden="true"
            fill="none"
            focusable="false"
            height="1rem"
            viewBox="0 0 24 24"
            width="1rem"
            xmlns="http://www.w3.org/2000/svg"
          >
            <path
              d="M24 2.417 21.583 0 12 9.583 2.417 0 0 2.417 9.583 12 0 21.583 2.417 24 12 14.417 21.583 24 24 21.583 14.417 12 24 2.417Z"
              fill="#212134"
            />
          </svg>
        </button>
      </div>
    </div>
    <div
      class="c10 c11"
    >
      <div
        class="c12"
      >
        <div
          class="c2"
        >
          <div
            class="c13"
          >
            <span
              class="c3 c14"
            >
              3 assets ready to upload
            </span>
            <span
              class="c3 c15"
            >
              Manage the assets before adding them to the Media Library
            </span>
          </div>
          <button
            aria-disabled="false"
            class="c16 c17 c7 c18"
            type="button"
          >
            <span
              class="c3 c19"
            >
              Add new assets
            </span>
          </button>
        </div>
        <div
          class=""
        >
          <div
            class="c20"
          >
            <div
              class="c21"
            >
              <article
                aria-labelledby="2-title"
                class="c22 c23"
                role="button"
                tabindex="-1"
              >
<<<<<<< HEAD
                <article
                  aria-labelledby=":r0:-title"
                  class="c22 c23"
                  role="button"
                  tabindex="-1"
=======
                <div
                  class="c24 c6 c25"
>>>>>>> c443fb2c
                >
                  <div>
                    <div
                      class="c26 c27 c28 c29"
                    >
                      <div
                        class=""
                      >
                        <input
                          aria-labelledby="2-title"
                          class="c30"
                          type="checkbox"
                        />
                      </div>
                    </div>
                  </div>
                  <div
                    class="c31 c27 c28 c32 c33 c34"
                  >
                    <span>
                      <button
                        aria-disabled="false"
                        aria-labelledby="0"
                        class="c5 c6 c7 c8"
                        tabindex="0"
                        type="button"
                      >
                        <span
                          class="c9"
                        >
<<<<<<< HEAD
                          <input
                            aria-labelledby=":r0:-title"
                            class="c30"
                            type="checkbox"
                          />
                        </div>
                      </div>
                    </div>
                    <div
                      class="c31 c27 c28 c32 c33 c34"
                    >
                      <span>
                        <button
                          aria-disabled="false"
                          aria-labelledby=":r1:"
                          class="c5 c6 c7 c8"
                          tabindex="0"
                          type="button"
                        >
                          <span
                            class="c9"
                          >
                            Remove from selection
                          </span>
                          <svg
                            aria-hidden="true"
                            fill="none"
                            focusable="false"
                            height="1rem"
                            viewBox="0 0 24 24"
                            width="1rem"
                            xmlns="http://www.w3.org/2000/svg"
                          >
                            <path
                              d="M3.236 6.149a.2.2 0 0 0-.197.233L6 24h12l2.96-17.618a.2.2 0 0 0-.196-.233H3.236ZM21.8 1.983c.11 0 .2.09.2.2v1.584a.2.2 0 0 1-.2.2H2.2a.2.2 0 0 1-.2-.2V2.183c0-.11.09-.2.2-.2h5.511c.9 0 1.631-1.09 1.631-1.983h5.316c0 .894.73 1.983 1.631 1.983H21.8Z"
                              fill="#32324D"
                            />
                          </svg>
                        </button>
                      </span>
                      <span>
                        <button
                          aria-disabled="false"
                          aria-labelledby=":r3:"
                          class="c5 c6 c7 c8"
                          tabindex="0"
                          type="button"
=======
                          Remove from selection
                        </span>
                        <svg
                          aria-hidden="true"
                          fill="none"
                          focusable="false"
                          height="1rem"
                          viewBox="0 0 24 24"
                          width="1rem"
                          xmlns="http://www.w3.org/2000/svg"
                        >
                          <path
                            d="M3.236 6.149a.2.2 0 0 0-.197.233L6 24h12l2.96-17.618a.2.2 0 0 0-.196-.233H3.236ZM21.8 1.983c.11 0 .2.09.2.2v1.584a.2.2 0 0 1-.2.2H2.2a.2.2 0 0 1-.2-.2V2.183c0-.11.09-.2.2-.2h5.511c.9 0 1.631-1.09 1.631-1.983h5.316c0 .894.73 1.983 1.631 1.983H21.8Z"
                            fill="#32324D"
                          />
                        </svg>
                      </button>
                    </span>
                    <span>
                      <button
                        aria-disabled="false"
                        aria-labelledby="1"
                        class="c5 c6 c7 c8"
                        tabindex="0"
                        type="button"
                      >
                        <span
                          class="c9"
                        >
                          Edit
                        </span>
                        <svg
                          aria-hidden="true"
                          fill="none"
                          focusable="false"
                          height="1rem"
                          viewBox="0 0 24 24"
                          width="1rem"
                          xmlns="http://www.w3.org/2000/svg"
>>>>>>> c443fb2c
                        >
                          <path
                            clip-rule="evenodd"
                            d="M23.604 3.514c.528.528.528 1.36 0 1.887l-2.622 2.607-4.99-4.99L18.6.396a1.322 1.322 0 0 1 1.887 0l3.118 3.118ZM0 24v-4.99l14.2-14.2 4.99 4.99L4.99 24H0Z"
                            fill="#212134"
                            fill-rule="evenodd"
                          />
                        </svg>
                      </button>
                    </span>
                  </div>
                  <div
                    class="c35"
                  >
                    <img
                      alt="something.jpg"
                      aria-hidden="true"
                      class="c36"
                      src="http://localhost:5000/CPAM.jpg"
                    />
                  </div>
                </div>
                <div
                  class="c37"
                >
                  <div
                    class="c38"
                  >
                    <div
                      class="c39"
                    >
                      <div
                        class="c40"
                      >
                        <h2
                          class="c3 c14"
                          id="2-title"
                        >
<<<<<<< HEAD
                          <h2
                            class="c3 c14"
                            id=":r0:-title"
                          >
                            something.jpg
                          </h2>
                        </div>
                        <div
                          class="c3 c15"
                        >
                          <span
                            class="c41"
                          >
                            jpg
                          </span>
                        </div>
=======
                          something.jpg
                        </h2>
                      </div>
                      <div
                        class="c3 c15"
                      >
                        <span
                          class="c41"
                        >
                          jpg
                        </span>
                        
>>>>>>> c443fb2c
                      </div>
                    </div>
                    <div
                      class="c42 c27"
                    >
                      <div
                        class="c43"
                      >
                        <div
                          class="c44 c45 c46 c47"
                        >
                          <span
                            class="c3 c48"
                          >
                            Image
                          </span>
                        </div>
                      </div>
                    </div>
                  </div>
                </div>
              </article>
            </div>
            <div
              class="c21"
            >
              <article
                aria-labelledby="5-title"
                class="c22 c23"
                role="button"
                tabindex="-1"
              >
<<<<<<< HEAD
                <article
                  aria-labelledby=":r5:-title"
                  class="c22 c23"
                  role="button"
                  tabindex="-1"
=======
                <div
                  class="c24 c6 c25"
>>>>>>> c443fb2c
                >
                  <div>
                    <div
                      class="c26 c27 c28 c29"
                    >
                      <div
                        class=""
                      >
<<<<<<< HEAD
                        <div
                          class=""
                        >
                          <input
                            aria-labelledby=":r5:-title"
                            class="c30"
                            type="checkbox"
                          />
                        </div>
                      </div>
                    </div>
                    <div
                      class="c31 c27 c28 c32 c33 c34"
                    >
                      <span>
                        <button
                          aria-disabled="false"
                          aria-labelledby=":r6:"
                          class="c5 c6 c7 c8"
                          tabindex="0"
                          type="button"
                        >
                          <span
                            class="c9"
                          >
                            Remove from selection
                          </span>
                          <svg
                            aria-hidden="true"
                            fill="none"
                            focusable="false"
                            height="1rem"
                            viewBox="0 0 24 24"
                            width="1rem"
                            xmlns="http://www.w3.org/2000/svg"
                          >
                            <path
                              d="M3.236 6.149a.2.2 0 0 0-.197.233L6 24h12l2.96-17.618a.2.2 0 0 0-.196-.233H3.236ZM21.8 1.983c.11 0 .2.09.2.2v1.584a.2.2 0 0 1-.2.2H2.2a.2.2 0 0 1-.2-.2V2.183c0-.11.09-.2.2-.2h5.511c.9 0 1.631-1.09 1.631-1.983h5.316c0 .894.73 1.983 1.631 1.983H21.8Z"
                              fill="#32324D"
                            />
                          </svg>
                        </button>
                      </span>
                      <span>
                        <button
                          aria-disabled="false"
                          aria-labelledby=":r8:"
                          class="c5 c6 c7 c8"
                          tabindex="0"
                          type="button"
                        >
                          <span
                            class="c9"
                          >
                            Edit
                          </span>
                          <svg
                            aria-hidden="true"
                            fill="none"
                            focusable="false"
                            height="1rem"
                            viewBox="0 0 24 24"
                            width="1rem"
                            xmlns="http://www.w3.org/2000/svg"
                          >
                            <path
                              clip-rule="evenodd"
                              d="M23.604 3.514c.528.528.528 1.36 0 1.887l-2.622 2.607-4.99-4.99L18.6.396a1.322 1.322 0 0 1 1.887 0l3.118 3.118ZM0 24v-4.99l14.2-14.2 4.99 4.99L4.99 24H0Z"
                              fill="#212134"
                              fill-rule="evenodd"
                            />
                          </svg>
                        </button>
                      </span>
                    </div>
                    <div
                      class="c49 c6 c50"
                    >
                      <span
                        class="c51"
=======
                        <input
                          aria-labelledby="5-title"
                          class="c30"
                          type="checkbox"
                        />
                      </div>
                    </div>
                  </div>
                  <div
                    class="c31 c27 c28 c32 c33 c34"
                  >
                    <span>
                      <button
                        aria-disabled="false"
                        aria-labelledby="3"
                        class="c5 c6 c7 c8"
                        tabindex="0"
                        type="button"
>>>>>>> c443fb2c
                      >
                        <span
                          class="c9"
                        >
                          Remove from selection
                        </span>
                        <svg
                          aria-hidden="true"
                          fill="none"
                          focusable="false"
                          height="1rem"
                          viewBox="0 0 24 24"
                          width="1rem"
                          xmlns="http://www.w3.org/2000/svg"
                        >
                          <path
                            d="M3.236 6.149a.2.2 0 0 0-.197.233L6 24h12l2.96-17.618a.2.2 0 0 0-.196-.233H3.236ZM21.8 1.983c.11 0 .2.09.2.2v1.584a.2.2 0 0 1-.2.2H2.2a.2.2 0 0 1-.2-.2V2.183c0-.11.09-.2.2-.2h5.511c.9 0 1.631-1.09 1.631-1.983h5.316c0 .894.73 1.983 1.631 1.983H21.8Z"
                            fill="#32324D"
                          />
                        </svg>
                      </button>
                    </span>
                    <span>
                      <button
                        aria-disabled="false"
                        aria-labelledby="4"
                        class="c5 c6 c7 c8"
                        tabindex="0"
                        type="button"
                      >
                        <span
                          class="c9"
                        >
                          Edit
                        </span>
                        <svg
                          aria-hidden="true"
                          fill="none"
                          focusable="false"
                          height="1rem"
                          viewBox="0 0 24 24"
                          width="1rem"
                          xmlns="http://www.w3.org/2000/svg"
                        >
                          <path
                            clip-rule="evenodd"
                            d="M23.604 3.514c.528.528.528 1.36 0 1.887l-2.622 2.607-4.99-4.99L18.6.396a1.322 1.322 0 0 1 1.887 0l3.118 3.118ZM0 24v-4.99l14.2-14.2 4.99 4.99L4.99 24H0Z"
                            fill="#212134"
                            fill-rule="evenodd"
                          />
                        </svg>
                      </button>
                    </span>
                  </div>
                  <div
                    class="c49 c6 c50"
                  >
                    <span
                      class="c51"
                    >
                      <svg
                        aria-label="something.pdf"
                        fill="none"
                        height="1rem"
                        viewBox="0 0 24 33"
                        width="1rem"
                        xmlns="http://www.w3.org/2000/svg"
                      >
                        <path
                          d="M23.305 8.126 16.39.749c-.443-.472-1.043-.741-1.643-.741H2.337c-.632 0-1.2.27-1.642.74A2.529 2.529 0 0 0 0 2.5v27.015c0 1.381 1.042 2.493 2.337 2.493h19.326c1.295 0 2.337-1.112 2.337-2.493V9.877c0-.64-.253-1.28-.695-1.751Zm-1.326.606h-5.116c-.568 0-1.042-.505-1.042-1.112V2.197l6.158 6.535Zm-.316 21.827H2.337c-.537 0-.98-.471-.98-1.044V2.5c0-.269.096-.538.285-.74a.949.949 0 0 1 .695-.304h12.126V7.62c0 1.415 1.074 2.56 2.4 2.56h5.78v19.335c0 .573-.443 1.044-.98 1.044Z"
                          fill="#D9822F"
                        />
                        <path
                          clip-rule="evenodd"
                          d="M13.964 20.095c.344.252.781.522 1.312.811a16.714 16.714 0 0 1 1.827-.1c1.53 0 2.451.236 2.764.709.166.212.177.463.031.753 0 .01-.005.02-.016.029l-.03.029v.014c-.063.367-.433.55-1.11.55-.5 0-1.098-.096-1.795-.29a11.908 11.908 0 0 1-2.03-.767c-2.3.232-4.341.633-6.121 1.202-1.593 2.53-2.852 3.795-3.779 3.795a.965.965 0 0 1-.437-.102l-.375-.174a1.668 1.668 0 0 0-.093-.072c-.105-.096-.136-.27-.094-.521.094-.386.385-.828.874-1.325.49-.498 1.177-.963 2.061-1.398.146-.087.266-.058.36.087.02.02.03.039.03.058a34.703 34.703 0 0 0 1.672-2.853c.707-1.313 1.249-2.578 1.623-3.794a10.952 10.952 0 0 1-.476-2.31c-.067-.748-.034-1.364.102-1.847.114-.386.333-.579.655-.579h.344c.24 0 .422.072.547.217.187.203.234.531.14.985a.307.307 0 0 1-.062.116.35.35 0 0 1 .015.116v.434c-.02 1.188-.093 2.115-.218 2.78.572 1.584 1.332 2.733 2.28 3.447ZM4.97 26.047c.542-.232 1.255-.995 2.14-2.289-.531.387-.987.792-1.367 1.217-.38.425-.637.782-.773 1.072Zm6.183-11.412c-.135-.868-.125-1.506.032-1.911v-.03c.01-.009.015-.019.015-.028a.798.798 0 0 1 .203.521c0 .01.005.024.016.044 0 .01.005.019.015.029a.317.317 0 0 0-.062.116c-.073.386-.11.593-.11.622l-.109.637Zm-1.904 7.66a24.288 24.288 0 0 1 4.434-1.173 2.398 2.398 0 0 1-.203-.137 2.761 2.761 0 0 1-.25-.196c-.79-.647-1.452-1.496-1.983-2.549-.28.83-.713 1.782-1.296 2.854-.312.54-.546.94-.702 1.201Zm7.9-.58c1.208 0 1.937.117 2.187.349.02.019.031.033.031.043-.042.01-.135.014-.281.014-.5 0-1.145-.135-1.936-.405Z"
                          fill="#D9822F"
                          fill-rule="evenodd"
                        />
                      </svg>
                    </span>
                  </div>
                </div>
                <div
                  class="c37"
                >
                  <div
                    class="c38"
                  >
                    <div
                      class="c39"
                    >
                      <div
                        class="c40"
                      >
                        <h2
                          class="c3 c14"
                          id="5-title"
                        >
<<<<<<< HEAD
                          <h2
                            class="c3 c14"
                            id=":r5:-title"
                          >
                            something.pdf
                          </h2>
                        </div>
                        <div
                          class="c3 c15"
                        >
                          <span
                            class="c41"
                          >
                            pdf
                          </span>
                        </div>
=======
                          something.pdf
                        </h2>
                      </div>
                      <div
                        class="c3 c15"
                      >
                        <span
                          class="c41"
                        >
                          pdf
                        </span>
                        
>>>>>>> c443fb2c
                      </div>
                    </div>
                    <div
                      class="c42 c27"
                    >
                      <div
                        class="c43"
                      >
                        <div
                          class="c44 c45 c46 c47"
                        >
                          <span
                            class="c3 c48"
                          >
                            Doc
                          </span>
                        </div>
                      </div>
                    </div>
                  </div>
                </div>
              </article>
            </div>
            <div
              class="c21"
            >
              <article
                aria-labelledby="8-title"
                class="c22 c23"
                role="button"
                tabindex="-1"
              >
<<<<<<< HEAD
                <article
                  aria-labelledby=":ra:-title"
                  class="c22 c23"
                  role="button"
                  tabindex="-1"
=======
                <div
                  class="c24 c6 c25"
>>>>>>> c443fb2c
                >
                  <div>
                    <div
                      class="c26 c27 c28 c29"
                    >
                      <div
                        class=""
                      >
                        <input
                          aria-labelledby="8-title"
                          class="c30"
                          type="checkbox"
                        />
                      </div>
                    </div>
                  </div>
                  <div
                    class="c31 c27 c28 c32 c33 c34"
                  >
                    <span>
                      <button
                        aria-disabled="false"
                        aria-labelledby="6"
                        class="c5 c6 c7 c8"
                        tabindex="0"
                        type="button"
                      >
                        <span
                          class="c9"
                        >
                          Remove from selection
                        </span>
                        <svg
                          aria-hidden="true"
                          fill="none"
                          focusable="false"
                          height="1rem"
                          viewBox="0 0 24 24"
                          width="1rem"
                          xmlns="http://www.w3.org/2000/svg"
                        >
<<<<<<< HEAD
                          <input
                            aria-labelledby=":ra:-title"
                            class="c30"
                            type="checkbox"
                          />
                        </div>
                      </div>
                    </div>
                    <div
                      class="c31 c27 c28 c32 c33 c34"
                    >
                      <span>
                        <button
                          aria-disabled="false"
                          aria-labelledby=":rb:"
                          class="c5 c6 c7 c8"
                          tabindex="0"
                          type="button"
                        >
                          <span
                            class="c9"
                          >
                            Remove from selection
                          </span>
                          <svg
                            aria-hidden="true"
                            fill="none"
                            focusable="false"
                            height="1rem"
                            viewBox="0 0 24 24"
                            width="1rem"
                            xmlns="http://www.w3.org/2000/svg"
                          >
                            <path
                              d="M3.236 6.149a.2.2 0 0 0-.197.233L6 24h12l2.96-17.618a.2.2 0 0 0-.196-.233H3.236ZM21.8 1.983c.11 0 .2.09.2.2v1.584a.2.2 0 0 1-.2.2H2.2a.2.2 0 0 1-.2-.2V2.183c0-.11.09-.2.2-.2h5.511c.9 0 1.631-1.09 1.631-1.983h5.316c0 .894.73 1.983 1.631 1.983H21.8Z"
                              fill="#32324D"
                            />
                          </svg>
                        </button>
                      </span>
                      <span>
                        <button
                          aria-disabled="false"
                          aria-labelledby=":rd:"
                          class="c5 c6 c7 c8"
                          tabindex="0"
                          type="button"
=======
                          <path
                            d="M3.236 6.149a.2.2 0 0 0-.197.233L6 24h12l2.96-17.618a.2.2 0 0 0-.196-.233H3.236ZM21.8 1.983c.11 0 .2.09.2.2v1.584a.2.2 0 0 1-.2.2H2.2a.2.2 0 0 1-.2-.2V2.183c0-.11.09-.2.2-.2h5.511c.9 0 1.631-1.09 1.631-1.983h5.316c0 .894.73 1.983 1.631 1.983H21.8Z"
                            fill="#32324D"
                          />
                        </svg>
                      </button>
                    </span>
                    <span>
                      <button
                        aria-disabled="false"
                        aria-labelledby="7"
                        class="c5 c6 c7 c8"
                        tabindex="0"
                        type="button"
                      >
                        <span
                          class="c9"
                        >
                          Edit
                        </span>
                        <svg
                          aria-hidden="true"
                          fill="none"
                          focusable="false"
                          height="1rem"
                          viewBox="0 0 24 24"
                          width="1rem"
                          xmlns="http://www.w3.org/2000/svg"
>>>>>>> c443fb2c
                        >
                          <path
                            clip-rule="evenodd"
                            d="M23.604 3.514c.528.528.528 1.36 0 1.887l-2.622 2.607-4.99-4.99L18.6.396a1.322 1.322 0 0 1 1.887 0l3.118 3.118ZM0 24v-4.99l14.2-14.2 4.99 4.99L4.99 24H0Z"
                            fill="#212134"
                            fill-rule="evenodd"
                          />
                        </svg>
                      </button>
                    </span>
                  </div>
                  <div
                    class="c35"
                  >
                    <div
                      class="c27"
                    >
                      <div
                        class="c52"
                      >
                        <figure
                          class=""
                        >
                          <video
                            crossorigin="anonymous"
                            src="http://localhost:5000/mov_bbb.mp4"
                          >
                            <source
                              type="video/mp4"
                            />
                          </video>
                          <figcaption
                            class="c9"
                          >
                            something.mp4
                          </figcaption>
                        </figure>
                      </div>
                    </div>
                  </div>
                  <time
                    class="c53"
                  >
                    <span
                      class="c3 c54"
                    >
                      ...
                    </span>
                  </time>
                </div>
                <div
                  class="c37"
                >
                  <div
                    class="c38"
                  >
                    <div
                      class="c39"
                    >
                      <div
                        class="c40"
                      >
                        <h2
                          class="c3 c14"
                          id="8-title"
                        >
<<<<<<< HEAD
                          <h2
                            class="c3 c14"
                            id=":ra:-title"
                          >
                            something.mp4
                          </h2>
                        </div>
                        <div
                          class="c3 c15"
                        >
                          <span
                            class="c41"
                          >
                            mp4
                          </span>
                        </div>
=======
                          something.mp4
                        </h2>
                      </div>
                      <div
                        class="c3 c15"
                      >
                        <span
                          class="c41"
                        >
                          mp4
                        </span>
                        
>>>>>>> c443fb2c
                      </div>
                    </div>
                    <div
                      class="c42 c27"
                    >
                      <div
                        class="c43"
                      >
                        <div
                          class="c44 c45 c46 c47"
                        >
                          <span
                            class="c3 c48"
                          >
                            Video
                          </span>
                        </div>
                      </div>
                    </div>
                  </div>
                </div>
              </article>
            </div>
          </div>
        </div>
      </div>
    </div>
    <div
      class="c0 c55"
    >
      <div
        class="c2"
      >
        <div
          class="c17"
        >
          <button
            aria-disabled="false"
            class="c16 c17 c7 c56"
            type="button"
          >
            <span
              class="c3 c19"
            >
              cancel
            </span>
          </button>
        </div>
        <div
          class="c17"
        >
          <button
            aria-disabled="false"
            class="c16 c17 c7 c18"
            type="submit"
          >
            <span
              class="c3 c19"
            >
              Upload 3 assets to the library
            </span>
          </button>
        </div>
      </div>
    </div>
  </form>
  <div
    class="c9"
  >
    <p
      aria-live="polite"
      aria-relevant="all"
      id="live-region-log"
      role="log"
    />
    <p
      aria-live="polite"
      aria-relevant="all"
      id="live-region-status"
      role="status"
    />
    <p
      aria-live="assertive"
      aria-relevant="all"
      id="live-region-alert"
      role="alert"
    />
  </div>
</div>
`;<|MERGE_RESOLUTION|>--- conflicted
+++ resolved
@@ -738,21 +738,13 @@
               class="c21"
             >
               <article
-                aria-labelledby="2-title"
+                aria-labelledby=":r0:-title"
                 class="c22 c23"
                 role="button"
                 tabindex="-1"
               >
-<<<<<<< HEAD
-                <article
-                  aria-labelledby=":r0:-title"
-                  class="c22 c23"
-                  role="button"
-                  tabindex="-1"
-=======
                 <div
                   class="c24 c6 c25"
->>>>>>> c443fb2c
                 >
                   <div>
                     <div
@@ -762,7 +754,7 @@
                         class=""
                       >
                         <input
-                          aria-labelledby="2-title"
+                          aria-labelledby=":r0:-title"
                           class="c30"
                           type="checkbox"
                         />
@@ -775,7 +767,7 @@
                     <span>
                       <button
                         aria-disabled="false"
-                        aria-labelledby="0"
+                        aria-labelledby=":r1:"
                         class="c5 c6 c7 c8"
                         tabindex="0"
                         type="button"
@@ -783,55 +775,6 @@
                         <span
                           class="c9"
                         >
-<<<<<<< HEAD
-                          <input
-                            aria-labelledby=":r0:-title"
-                            class="c30"
-                            type="checkbox"
-                          />
-                        </div>
-                      </div>
-                    </div>
-                    <div
-                      class="c31 c27 c28 c32 c33 c34"
-                    >
-                      <span>
-                        <button
-                          aria-disabled="false"
-                          aria-labelledby=":r1:"
-                          class="c5 c6 c7 c8"
-                          tabindex="0"
-                          type="button"
-                        >
-                          <span
-                            class="c9"
-                          >
-                            Remove from selection
-                          </span>
-                          <svg
-                            aria-hidden="true"
-                            fill="none"
-                            focusable="false"
-                            height="1rem"
-                            viewBox="0 0 24 24"
-                            width="1rem"
-                            xmlns="http://www.w3.org/2000/svg"
-                          >
-                            <path
-                              d="M3.236 6.149a.2.2 0 0 0-.197.233L6 24h12l2.96-17.618a.2.2 0 0 0-.196-.233H3.236ZM21.8 1.983c.11 0 .2.09.2.2v1.584a.2.2 0 0 1-.2.2H2.2a.2.2 0 0 1-.2-.2V2.183c0-.11.09-.2.2-.2h5.511c.9 0 1.631-1.09 1.631-1.983h5.316c0 .894.73 1.983 1.631 1.983H21.8Z"
-                              fill="#32324D"
-                            />
-                          </svg>
-                        </button>
-                      </span>
-                      <span>
-                        <button
-                          aria-disabled="false"
-                          aria-labelledby=":r3:"
-                          class="c5 c6 c7 c8"
-                          tabindex="0"
-                          type="button"
-=======
                           Remove from selection
                         </span>
                         <svg
@@ -853,7 +796,7 @@
                     <span>
                       <button
                         aria-disabled="false"
-                        aria-labelledby="1"
+                        aria-labelledby=":r3:"
                         class="c5 c6 c7 c8"
                         tabindex="0"
                         type="button"
@@ -871,7 +814,6 @@
                           viewBox="0 0 24 24"
                           width="1rem"
                           xmlns="http://www.w3.org/2000/svg"
->>>>>>> c443fb2c
                         >
                           <path
                             clip-rule="evenodd"
@@ -908,26 +850,8 @@
                       >
                         <h2
                           class="c3 c14"
-                          id="2-title"
-                        >
-<<<<<<< HEAD
-                          <h2
-                            class="c3 c14"
-                            id=":r0:-title"
-                          >
-                            something.jpg
-                          </h2>
-                        </div>
-                        <div
-                          class="c3 c15"
-                        >
-                          <span
-                            class="c41"
-                          >
-                            jpg
-                          </span>
-                        </div>
-=======
+                          id=":r0:-title"
+                        >
                           something.jpg
                         </h2>
                       </div>
@@ -939,8 +863,6 @@
                         >
                           jpg
                         </span>
-                        
->>>>>>> c443fb2c
                       </div>
                     </div>
                     <div
@@ -968,21 +890,13 @@
               class="c21"
             >
               <article
-                aria-labelledby="5-title"
+                aria-labelledby=":r5:-title"
                 class="c22 c23"
                 role="button"
                 tabindex="-1"
               >
-<<<<<<< HEAD
-                <article
-                  aria-labelledby=":r5:-title"
-                  class="c22 c23"
-                  role="button"
-                  tabindex="-1"
-=======
                 <div
                   class="c24 c6 c25"
->>>>>>> c443fb2c
                 >
                   <div>
                     <div
@@ -991,90 +905,8 @@
                       <div
                         class=""
                       >
-<<<<<<< HEAD
-                        <div
-                          class=""
-                        >
-                          <input
-                            aria-labelledby=":r5:-title"
-                            class="c30"
-                            type="checkbox"
-                          />
-                        </div>
-                      </div>
-                    </div>
-                    <div
-                      class="c31 c27 c28 c32 c33 c34"
-                    >
-                      <span>
-                        <button
-                          aria-disabled="false"
-                          aria-labelledby=":r6:"
-                          class="c5 c6 c7 c8"
-                          tabindex="0"
-                          type="button"
-                        >
-                          <span
-                            class="c9"
-                          >
-                            Remove from selection
-                          </span>
-                          <svg
-                            aria-hidden="true"
-                            fill="none"
-                            focusable="false"
-                            height="1rem"
-                            viewBox="0 0 24 24"
-                            width="1rem"
-                            xmlns="http://www.w3.org/2000/svg"
-                          >
-                            <path
-                              d="M3.236 6.149a.2.2 0 0 0-.197.233L6 24h12l2.96-17.618a.2.2 0 0 0-.196-.233H3.236ZM21.8 1.983c.11 0 .2.09.2.2v1.584a.2.2 0 0 1-.2.2H2.2a.2.2 0 0 1-.2-.2V2.183c0-.11.09-.2.2-.2h5.511c.9 0 1.631-1.09 1.631-1.983h5.316c0 .894.73 1.983 1.631 1.983H21.8Z"
-                              fill="#32324D"
-                            />
-                          </svg>
-                        </button>
-                      </span>
-                      <span>
-                        <button
-                          aria-disabled="false"
-                          aria-labelledby=":r8:"
-                          class="c5 c6 c7 c8"
-                          tabindex="0"
-                          type="button"
-                        >
-                          <span
-                            class="c9"
-                          >
-                            Edit
-                          </span>
-                          <svg
-                            aria-hidden="true"
-                            fill="none"
-                            focusable="false"
-                            height="1rem"
-                            viewBox="0 0 24 24"
-                            width="1rem"
-                            xmlns="http://www.w3.org/2000/svg"
-                          >
-                            <path
-                              clip-rule="evenodd"
-                              d="M23.604 3.514c.528.528.528 1.36 0 1.887l-2.622 2.607-4.99-4.99L18.6.396a1.322 1.322 0 0 1 1.887 0l3.118 3.118ZM0 24v-4.99l14.2-14.2 4.99 4.99L4.99 24H0Z"
-                              fill="#212134"
-                              fill-rule="evenodd"
-                            />
-                          </svg>
-                        </button>
-                      </span>
-                    </div>
-                    <div
-                      class="c49 c6 c50"
-                    >
-                      <span
-                        class="c51"
-=======
                         <input
-                          aria-labelledby="5-title"
+                          aria-labelledby=":r5:-title"
                           class="c30"
                           type="checkbox"
                         />
@@ -1087,11 +919,10 @@
                     <span>
                       <button
                         aria-disabled="false"
-                        aria-labelledby="3"
+                        aria-labelledby=":r6:"
                         class="c5 c6 c7 c8"
                         tabindex="0"
                         type="button"
->>>>>>> c443fb2c
                       >
                         <span
                           class="c9"
@@ -1117,7 +948,7 @@
                     <span>
                       <button
                         aria-disabled="false"
-                        aria-labelledby="4"
+                        aria-labelledby=":r8:"
                         class="c5 c6 c7 c8"
                         tabindex="0"
                         type="button"
@@ -1188,26 +1019,8 @@
                       >
                         <h2
                           class="c3 c14"
-                          id="5-title"
-                        >
-<<<<<<< HEAD
-                          <h2
-                            class="c3 c14"
-                            id=":r5:-title"
-                          >
-                            something.pdf
-                          </h2>
-                        </div>
-                        <div
-                          class="c3 c15"
-                        >
-                          <span
-                            class="c41"
-                          >
-                            pdf
-                          </span>
-                        </div>
-=======
+                          id=":r5:-title"
+                        >
                           something.pdf
                         </h2>
                       </div>
@@ -1219,8 +1032,6 @@
                         >
                           pdf
                         </span>
-                        
->>>>>>> c443fb2c
                       </div>
                     </div>
                     <div
@@ -1248,21 +1059,13 @@
               class="c21"
             >
               <article
-                aria-labelledby="8-title"
+                aria-labelledby=":ra:-title"
                 class="c22 c23"
                 role="button"
                 tabindex="-1"
               >
-<<<<<<< HEAD
-                <article
-                  aria-labelledby=":ra:-title"
-                  class="c22 c23"
-                  role="button"
-                  tabindex="-1"
-=======
                 <div
                   class="c24 c6 c25"
->>>>>>> c443fb2c
                 >
                   <div>
                     <div
@@ -1272,7 +1075,7 @@
                         class=""
                       >
                         <input
-                          aria-labelledby="8-title"
+                          aria-labelledby=":ra:-title"
                           class="c30"
                           type="checkbox"
                         />
@@ -1285,7 +1088,7 @@
                     <span>
                       <button
                         aria-disabled="false"
-                        aria-labelledby="6"
+                        aria-labelledby=":rb:"
                         class="c5 c6 c7 c8"
                         tabindex="0"
                         type="button"
@@ -1304,55 +1107,6 @@
                           width="1rem"
                           xmlns="http://www.w3.org/2000/svg"
                         >
-<<<<<<< HEAD
-                          <input
-                            aria-labelledby=":ra:-title"
-                            class="c30"
-                            type="checkbox"
-                          />
-                        </div>
-                      </div>
-                    </div>
-                    <div
-                      class="c31 c27 c28 c32 c33 c34"
-                    >
-                      <span>
-                        <button
-                          aria-disabled="false"
-                          aria-labelledby=":rb:"
-                          class="c5 c6 c7 c8"
-                          tabindex="0"
-                          type="button"
-                        >
-                          <span
-                            class="c9"
-                          >
-                            Remove from selection
-                          </span>
-                          <svg
-                            aria-hidden="true"
-                            fill="none"
-                            focusable="false"
-                            height="1rem"
-                            viewBox="0 0 24 24"
-                            width="1rem"
-                            xmlns="http://www.w3.org/2000/svg"
-                          >
-                            <path
-                              d="M3.236 6.149a.2.2 0 0 0-.197.233L6 24h12l2.96-17.618a.2.2 0 0 0-.196-.233H3.236ZM21.8 1.983c.11 0 .2.09.2.2v1.584a.2.2 0 0 1-.2.2H2.2a.2.2 0 0 1-.2-.2V2.183c0-.11.09-.2.2-.2h5.511c.9 0 1.631-1.09 1.631-1.983h5.316c0 .894.73 1.983 1.631 1.983H21.8Z"
-                              fill="#32324D"
-                            />
-                          </svg>
-                        </button>
-                      </span>
-                      <span>
-                        <button
-                          aria-disabled="false"
-                          aria-labelledby=":rd:"
-                          class="c5 c6 c7 c8"
-                          tabindex="0"
-                          type="button"
-=======
                           <path
                             d="M3.236 6.149a.2.2 0 0 0-.197.233L6 24h12l2.96-17.618a.2.2 0 0 0-.196-.233H3.236ZM21.8 1.983c.11 0 .2.09.2.2v1.584a.2.2 0 0 1-.2.2H2.2a.2.2 0 0 1-.2-.2V2.183c0-.11.09-.2.2-.2h5.511c.9 0 1.631-1.09 1.631-1.983h5.316c0 .894.73 1.983 1.631 1.983H21.8Z"
                             fill="#32324D"
@@ -1363,7 +1117,7 @@
                     <span>
                       <button
                         aria-disabled="false"
-                        aria-labelledby="7"
+                        aria-labelledby=":rd:"
                         class="c5 c6 c7 c8"
                         tabindex="0"
                         type="button"
@@ -1381,7 +1135,6 @@
                           viewBox="0 0 24 24"
                           width="1rem"
                           xmlns="http://www.w3.org/2000/svg"
->>>>>>> c443fb2c
                         >
                           <path
                             clip-rule="evenodd"
@@ -1446,26 +1199,8 @@
                       >
                         <h2
                           class="c3 c14"
-                          id="8-title"
-                        >
-<<<<<<< HEAD
-                          <h2
-                            class="c3 c14"
-                            id=":ra:-title"
-                          >
-                            something.mp4
-                          </h2>
-                        </div>
-                        <div
-                          class="c3 c15"
-                        >
-                          <span
-                            class="c41"
-                          >
-                            mp4
-                          </span>
-                        </div>
-=======
+                          id=":ra:-title"
+                        >
                           something.mp4
                         </h2>
                       </div>
@@ -1477,8 +1212,6 @@
                         >
                           mp4
                         </span>
-                        
->>>>>>> c443fb2c
                       </div>
                     </div>
                     <div
