import PropTypes from 'prop-types';
import { getTrad } from './utils';

export const AssetType = {
  Video: 'video',
  Image: 'image',
  Document: 'doc',
  Audio: 'audio',
};

export const AssetSource = {
  Url: 'url',
  Computer: 'computer',
};

const ParentFolderShape = {
  id: PropTypes.number.isRequired,
  createdAt: PropTypes.string.isRequired,
  name: PropTypes.string.isRequired,
  updatedAt: PropTypes.string.isRequired,
  pathId: PropTypes.number.isRequired,
  path: PropTypes.string.isRequired,
};

ParentFolderShape.parent = PropTypes.shape(ParentFolderShape);

const FolderShape = {
  id: PropTypes.number.isRequired,
  children: PropTypes.shape({
    count: PropTypes.number.isRequired,
  }),
  createdAt: PropTypes.string.isRequired,
  createdBy: PropTypes.shape(),
  files: PropTypes.shape({
    count: PropTypes.number.isRequired,
  }),
  name: PropTypes.string.isRequired,
  updatedAt: PropTypes.string.isRequired,
  updatedBy: PropTypes.shape(),
  pathId: PropTypes.number.isRequired,
  path: PropTypes.string.isRequired,
};

FolderShape.parent = PropTypes.shape(ParentFolderShape);

export const FolderDefinition = PropTypes.shape(FolderShape);

const FolderStructure = PropTypes.shape({
  value: PropTypes.oneOfType([PropTypes.number, PropTypes.string]),
  label: PropTypes.string.isRequired,
  children: PropTypes.array,
});

FolderStructure.children = PropTypes.arrayOf(PropTypes.shape(FolderStructure));
FolderStructure.defaultProps = {
  children: undefined,
};

export const FolderStructureDefinition = PropTypes.arrayOf(FolderStructure);

export const AssetDefinition = PropTypes.shape({
  id: PropTypes.number,
  height: PropTypes.number,
  width: PropTypes.number,
  size: PropTypes.number,
  createdAt: PropTypes.string,
  ext: PropTypes.string,
  mime: PropTypes.string,
  name: PropTypes.string,
  url: PropTypes.string,
  updatedAt: PropTypes.string,
  alternativeText: PropTypes.string,
  caption: PropTypes.string,
  folder: PropTypes.shape(FolderDefinition),
  formats: PropTypes.shape({
    thumbnail: PropTypes.shape({
      url: PropTypes.string,
    }),
  }),
});

export const CrumbDefinition = PropTypes.shape({
  id: PropTypes.number,
  label: PropTypes.oneOfType([
    PropTypes.string,
    PropTypes.shape({
      id: PropTypes.string.isRequired,
      defaultMessage: PropTypes.string.isRequired,
    }),
  ]).isRequired,
  href: PropTypes.string,
});

export const CrumbMenuDefinition = PropTypes.arrayOf(CrumbDefinition);

export const BreadcrumbsDefinition = PropTypes.arrayOf(
  PropTypes.oneOfType([CrumbDefinition, CrumbMenuDefinition])
);

<<<<<<< HEAD
=======
export const viewOptions = {
  GRID: 0,
  LIST: 1,
};
export const tableHeaders = [
  {
    name: 'preview',
    key: 'preview',
    metadatas: {
      label: { id: getTrad('list.table.header.preview'), defaultMessage: 'preview' },
      isSortable: false,
    },
    type: 'image',
  },
  {
    name: 'name',
    key: 'name',
    metadatas: {
      label: { id: getTrad('list.table.header.name'), defaultMessage: 'name' },
      isSortable: true,
    },
    type: 'text',
  },
  {
    name: 'ext',
    key: 'extension',
    metadatas: {
      label: { id: getTrad('list.table.header.ext'), defaultMessage: 'extension' },
      isSortable: false,
    },
    type: 'ext',
  },
  {
    name: 'size',
    key: 'size',
    metadatas: {
      label: { id: getTrad('list.table.header.size'), defaultMessage: 'size' },
      isSortable: false,
    },
    type: 'size',
  },
  {
    name: 'createdAt',
    key: 'createdAt',
    metadatas: {
      label: { id: getTrad('list.table.header.createdAt'), defaultMessage: 'created' },
      isSortable: true,
    },
    type: 'date',
  },
  {
    name: 'updatedAt',
    key: 'updatedAt',
    metadatas: {
      label: { id: getTrad('list.table.header.updatedAt'), defaultMessage: 'last update' },
      isSortable: true,
    },
    type: 'date',
  },
];

>>>>>>> 3b576487
export const pageSizes = [10, 20, 50, 100];

export const sortOptions = [
  { key: 'sort.created_at_desc', value: 'createdAt:DESC' },
  { key: 'sort.created_at_asc', value: 'createdAt:ASC' },
  { key: 'sort.name_asc', value: 'name:ASC' },
  { key: 'sort.name_desc', value: 'name:DESC' },
  { key: 'sort.updated_at_desc', value: 'updatedAt:DESC' },
  { key: 'sort.updated_at_asc', value: 'updatedAt:ASC' },
<<<<<<< HEAD
];
=======
];

export const localStorageKeys = {
  modalView: `STRAPI_UPLOAD_MODAL_VIEW`,
  view: `STRAPI_UPLOAD_LIBRARY_VIEW`,
};
>>>>>>> 3b576487
<|MERGE_RESOLUTION|>--- conflicted
+++ resolved
@@ -97,8 +97,6 @@
   PropTypes.oneOfType([CrumbDefinition, CrumbMenuDefinition])
 );
 
-<<<<<<< HEAD
-=======
 export const viewOptions = {
   GRID: 0,
   LIST: 1,
@@ -160,7 +158,6 @@
   },
 ];
 
->>>>>>> 3b576487
 export const pageSizes = [10, 20, 50, 100];
 
 export const sortOptions = [
@@ -170,13 +167,9 @@
   { key: 'sort.name_desc', value: 'name:DESC' },
   { key: 'sort.updated_at_desc', value: 'updatedAt:DESC' },
   { key: 'sort.updated_at_asc', value: 'updatedAt:ASC' },
-<<<<<<< HEAD
-];
-=======
 ];
 
 export const localStorageKeys = {
   modalView: `STRAPI_UPLOAD_MODAL_VIEW`,
   view: `STRAPI_UPLOAD_LIBRARY_VIEW`,
-};
->>>>>>> 3b576487
+};