--- conflicted
+++ resolved
@@ -56,14 +56,9 @@
     "watch": "pack-up watch"
   },
   "dependencies": {
-<<<<<<< HEAD
     "@mux/mux-player-react": "3.1.0",
-    "@strapi/design-system": "2.0.0-rc.13",
-    "@strapi/icons": "2.0.0-rc.13",
-=======
     "@strapi/design-system": "2.0.0-rc.14",
     "@strapi/icons": "2.0.0-rc.14",
->>>>>>> d65d4410
     "@strapi/provider-upload-local": "5.4.1",
     "@strapi/utils": "5.4.1",
     "byte-size": "8.1.1",
