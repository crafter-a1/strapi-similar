--- conflicted
+++ resolved
@@ -4,18 +4,12 @@
 const upload = require('./upload');
 const imageManipulation = require('./image-manipulation');
 const folder = require('./folder');
-<<<<<<< HEAD
-=======
 const file = require('./file');
->>>>>>> ac160916
 
 module.exports = {
   provider,
   upload,
   folder,
-<<<<<<< HEAD
-=======
   file,
->>>>>>> ac160916
   'image-manipulation': imageManipulation,
 };