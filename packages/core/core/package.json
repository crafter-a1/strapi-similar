--- conflicted
+++ resolved
@@ -1,10 +1,6 @@
 {
   "name": "@strapi/core",
-<<<<<<< HEAD
-  "version": "5.12.0-beta.0",
-=======
   "version": "5.11.1",
->>>>>>> 896eb443
   "description": "Core of Strapi",
   "homepage": "https://strapi.io",
   "bugs": {
@@ -60,16 +56,6 @@
     "@koa/cors": "5.0.0",
     "@koa/router": "12.0.2",
     "@paralleldrive/cuid2": "2.2.2",
-<<<<<<< HEAD
-    "@strapi/admin": "5.12.0-beta.0",
-    "@strapi/database": "5.12.0-beta.0",
-    "@strapi/generators": "5.12.0-beta.0",
-    "@strapi/logger": "5.12.0-beta.0",
-    "@strapi/permissions": "5.12.0-beta.0",
-    "@strapi/types": "5.12.0-beta.0",
-    "@strapi/typescript-utils": "5.12.0-beta.0",
-    "@strapi/utils": "5.12.0-beta.0",
-=======
     "@strapi/admin": "5.11.1",
     "@strapi/database": "5.11.1",
     "@strapi/generators": "5.11.1",
@@ -78,7 +64,6 @@
     "@strapi/types": "5.11.1",
     "@strapi/typescript-utils": "5.11.1",
     "@strapi/utils": "5.11.1",
->>>>>>> 896eb443
     "bcryptjs": "2.4.3",
     "boxen": "5.1.2",
     "chalk": "4.1.2",
@@ -141,15 +126,9 @@
     "@types/node": "18.19.24",
     "@types/node-schedule": "2.1.7",
     "@types/statuses": "2.0.1",
-<<<<<<< HEAD
-    "eslint-config-custom": "5.12.0-beta.0",
-    "supertest": "6.3.3",
-    "tsconfig": "5.12.0-beta.0"
-=======
     "eslint-config-custom": "5.11.1",
     "supertest": "6.3.3",
     "tsconfig": "5.11.1"
->>>>>>> 896eb443
   },
   "engines": {
     "node": ">=18.0.0 <=22.x.x",
