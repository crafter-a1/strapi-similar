--- conflicted
+++ resolved
@@ -9,11 +9,7 @@
 }
 
 // We want to build a populate object based on the schema
-<<<<<<< HEAD
-export const getDeepPopulate = (uid: UID.Schema) => {
-=======
-export const getDeepPopulate = (uid: Common.UID.Schema, opts: Options = {}) => {
->>>>>>> f62c536b
+export const getDeepPopulate = (uid: UID.Schema, opts: Options = {}) => {
   const model = strapi.getModel(uid);
   const attributes = Object.entries(model.attributes);
 
@@ -43,13 +39,8 @@
       case 'dynamiczone': {
         // Use fragments to populate the dynamic zone components
         const populatedComponents = (attribute.components || []).reduce(
-<<<<<<< HEAD
           (acc: any, componentUID: UID.Component) => {
-            acc[componentUID] = { populate: getDeepPopulate(componentUID) };
-=======
-          (acc: any, componentUID: Common.UID.Component) => {
             acc[componentUID] = { populate: getDeepPopulate(componentUID, opts) };
->>>>>>> f62c536b
             return acc;
           },
           {}
