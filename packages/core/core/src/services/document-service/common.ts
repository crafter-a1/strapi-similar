<<<<<<< HEAD
import type { UID } from '@strapi/types';

export type RepositoryFactoryMethod = (uid: UID.CollectionType) => any;
=======
import type { Common, Documents } from '@strapi/types';

export type RepositoryFactoryMethod = (uid: Common.UID.CollectionType) => Documents.ServiceInstance;
>>>>>>> 2363945b

export const wrapInTransaction = (fn: (...args: any) => any) => {
  return (...args: any[]) => strapi.db.transaction?.(() => fn(...args));
};<|MERGE_RESOLUTION|>--- conflicted
+++ resolved
@@ -1,12 +1,6 @@
-<<<<<<< HEAD
-import type { UID } from '@strapi/types';
+import type { UID, Modules } from '@strapi/types';
 
-export type RepositoryFactoryMethod = (uid: UID.CollectionType) => any;
-=======
-import type { Common, Documents } from '@strapi/types';
-
-export type RepositoryFactoryMethod = (uid: Common.UID.CollectionType) => Documents.ServiceInstance;
->>>>>>> 2363945b
+export type RepositoryFactoryMethod = <TCollectionTypeUID extends UID.CollectionType>(uid: TCollectionTypeUID) => Modules.Documents.ServiceInstance<TCollectionTypeUID>;
 
 export const wrapInTransaction = (fn: (...args: any) => any) => {
   return (...args: any[]) => strapi.db.transaction?.(() => fn(...args));
