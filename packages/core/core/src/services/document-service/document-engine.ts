import type { Database } from '@strapi/database';
<<<<<<< HEAD
import type { Documents, Schema, Strapi, Shared, Common } from '@strapi/types';
=======
import type { Documents, Schema, Strapi } from '@strapi/types';
>>>>>>> 76851890
import {
  contentTypes as contentTypesUtils,
  convertQueryParams,
  mapAsync,
  pipeAsync,
} from '@strapi/utils';

<<<<<<< HEAD
import { isArray, omit, set } from 'lodash/fp';
import uploadFiles from '../utils/upload-files';
=======
import { omit, set } from 'lodash/fp';
>>>>>>> 76851890

import {
  cloneComponents,
  createComponents,
  deleteComponents,
  getComponents,
  omitComponentData,
  updateComponents,
} from '../entity-service/components';

import { createDocumentId } from '../../utils/transform-content-types-to-models';
import { applyTransforms } from '../entity-service/attributes';
import entityValidator from '../entity-validator';
import { pickSelectionParams } from './params';
<<<<<<< HEAD
import { transformParamsDocumentId, transformOutputDocumentId } from './transform/id-transform';
import { getDeepPopulate } from './utils/populate';
import { transformOutputIds } from './transform/relations/transform/output-ids';
=======
import { transformParamsDocumentId } from './transform/id-transform';
import { getDeepPopulate } from './utils/populate';
>>>>>>> 76851890
import { transformData } from './transform/data';

const { transformParamsToQuery } = convertQueryParams;

/**
 * TODO: Sanitization / validation built-in
 * TODO: i18n - Move logic to i18n package
 * TODO: Webhooks
 * TODO: Audit logs
<<<<<<< HEAD
 * TODO: File upload
=======
 * TODO: replace 'any'
>>>>>>> 76851890
 * TODO: availableLocales
 *
 */
type Context = {
  contentType: Schema.ContentType;
};

const createPipeline = (data: Record<string, unknown>, context: Context) => {
  return applyTransforms(data, context);
};

const updatePipeline = (data: Record<string, unknown>, context: Context) => {
  return applyTransforms(data, context);
};

const createDocumentEngine = ({
  strapi,
  db,
}: {
  strapi: Strapi;
  db: Database;
}): Documents.Engine => ({
  async findMany(uid, params) {
<<<<<<< HEAD
    const { kind } = strapi.getModel(uid);

    const query = await pipeAsync(
      (params) => transformParamsDocumentId(uid, params, { isDraft: true, locale: params.locale }),
      (params) => transformParamsToQuery(uid, params),
      (query) => set('where', { ...params?.lookup, ...query.where }, query)
    )(params || {});

    if (kind === 'singleType') {
      return db
        .query(uid)
        .findOne(query)
        .then((doc) => transformOutputDocumentId(uid, doc));
    }
=======
    const query = await pipeAsync(
      (params) => transformParamsDocumentId(uid, params, { isDraft: params.status === 'draft' }),
      (params) => transformParamsToQuery(uid, params),
      (query) => set('where', { ...params?.lookup, ...query.where }, query)
    )(params || {});
>>>>>>> 76851890

    return db
      .query(uid)
      .findMany(query)
      .then((doc) => transformOutputDocumentId(uid, doc));
  },

  async findFirst(uid, params) {
    const query = await pipeAsync(
<<<<<<< HEAD
      (params) => transformParamsDocumentId(uid, params, { isDraft: true, locale: params.locale }),
=======
      (params) => transformParamsDocumentId(uid, params, { isDraft: params.status === 'draft' }),
>>>>>>> 76851890
      (params) => transformParamsToQuery(uid, params)
    )(params || {});

    return db
      .query(uid)
      .findOne({ ...query, where: { ...params?.lookup, ...query.where } })
      .then((doc) => transformOutputDocumentId(uid, doc));
  },

  async findOne(uid, documentId, params) {
    const query = await pipeAsync(
<<<<<<< HEAD
      (params) => transformParamsDocumentId(uid, params, { isDraft: true, locale: params.locale }),
=======
      (params) => transformParamsDocumentId(uid, params, { isDraft: params.status === 'draft' }),
>>>>>>> 76851890
      (params) => transformParamsToQuery(uid, params)
    )(params || {});

    return db
      .query(uid)
      .findOne({ ...query, where: { ...params?.lookup, ...query.where, documentId } })
      .then((doc) => transformOutputDocumentId(uid, doc));
  },

  async delete(uid, documentId, params = {} as any) {
    const query = await pipeAsync(
<<<<<<< HEAD
      // TODO: What if we are deleting more than one locale / publication state?
      (params) => transformParamsDocumentId(uid, params, { isDraft: true, locale: params.locale }),
=======
>>>>>>> 76851890
      (params) => transformParamsToQuery(uid, params),
      (query) => set('where', { ...params?.lookup, ...query.where, documentId }, query)
    )(params);

    if (params.status === 'draft') {
      throw new Error('Cannot delete a draft document');
    }

    const entriesToDelete = await db.query(uid).findMany(query);

    // Delete all matched entries and its components
    await mapAsync(entriesToDelete, async (entryToDelete: any) => {
      await this.deleteEntry(uid, entryToDelete.id);
    });

<<<<<<< HEAD
    // TODO: Change return value to actual count
    return { versions: await transformOutputDocumentId(uid, entriesToDelete) };
  },

  // TODO: should we provide two separate methods?
  async deleteMany(uid, paramsOrIds) {
    const query = await pipeAsync(
      // Transform ids to query if needed
      (params) => (isArray(params) ? { filter: { documentID: { $in: params } } } : params),
      (params) => transformParamsDocumentId(uid, params, { isDraft: true, locale: params.locale }),
      (params) => transformParamsToQuery(uid, params)
    )(paramsOrIds || {});
=======
    return { deletedEntries: entriesToDelete.length };
  },

  async deleteEntry(uid, entryId) {
    const componentsToDelete = await getComponents(uid, { id: entryId });

    await db.query(uid).delete({ where: { id: entryId } });
>>>>>>> 76851890

    await deleteComponents(uid, componentsToDelete as any, { loadComponents: false });
  },

  async create(uid, params) {
    // Param parsing
    const { data, ...restParams } = await transformParamsDocumentId(uid, params, {
      locale: params.locale,
      // @ts-expect-error - published at is not always present
      // User can not set publishedAt on create, but other methods in the engine can (publish)
      isDraft: !params.data?.publishedAt,
    });
<<<<<<< HEAD
=======

>>>>>>> 76851890
    const query = transformParamsToQuery(uid, pickSelectionParams(restParams) as any); // select / populate

    // Validation
    if (!params.data) {
      throw new Error('Create requires data attribute');
    }

    const contentType = strapi.contentType(uid);

<<<<<<< HEAD
    const validData = await entityValidator.validateEntityCreation(model, data, {
=======
    const validData = await entityValidator.validateEntityCreation(contentType, data, {
>>>>>>> 76851890
      isDraft: !data.publishedAt,
      locale: params?.locale,
    });

    // Component handling
    const componentData = await createComponents(uid, validData as any);
    const entryData = createPipeline(
<<<<<<< HEAD
      Object.assign(omitComponentData(model, validData), componentData),
      { contentType: model }
    );

    return db
      .query(uid)
      .create({ ...query, data: entryData })
      .then((doc) => transformOutputDocumentId(uid, doc));
=======
      Object.assign(omitComponentData(contentType, validData), componentData),
      { contentType }
    );

    return db.query(uid).create({ ...query, data: entryData });
>>>>>>> 76851890
  },

  // NOTE: What happens if user doesn't provide specific publications state and locale to update?
  async update(uid, documentId, params) {
<<<<<<< HEAD
    // TODO: Prevent updating a published document
    // TODO: File upload

=======
>>>>>>> 76851890
    // Param parsing
    const { data, ...restParams } = await transformParamsDocumentId(uid, params || {}, {
      isDraft: true,
      locale: params?.locale,
    });
    const query = transformParamsToQuery(uid, pickSelectionParams(restParams || {}) as any);

    // Validation
<<<<<<< HEAD
    const model = strapi.getModel(uid);
=======
    const model = strapi.contentType(uid);
>>>>>>> 76851890
    // Find if document exists
    const entryToUpdate = await db
      .query(uid)
      .findOne({ ...query, where: { ...params?.lookup, ...query?.where, documentId } });
    if (!entryToUpdate) return null;

    const validData = await entityValidator.validateEntityUpdate(
      model,
      data,
      {
        isDraft: true, // Always update the draft version
        locale: params?.locale,
      },
      entryToUpdate
    );

    // Component handling
    const componentData = await updateComponents(uid, entryToUpdate, validData as any);
    const entryData = updatePipeline(
      Object.assign(omitComponentData(model, validData), componentData),
      { contentType: model }
    );

    return db
      .query(uid)
      .update({ ...query, where: { id: entryToUpdate.id }, data: entryData })
      .then((doc) => transformOutputDocumentId(uid, doc));
  },

  async count(uid, params = undefined) {
    const query = await pipeAsync(
<<<<<<< HEAD
      (params) => transformParamsDocumentId(uid, params, { isDraft: true, locale: params.locale }),
=======
>>>>>>> 76851890
      (params) => transformParamsToQuery(uid, params),
      (query) => set('where', { ...params?.lookup, ...query.where }, query)
    )(params || {});

    return db.query(uid).count(query);
  },

  async clone(uid, documentId, params) {
<<<<<<< HEAD
    // TODO: File upload
    // Param parsing
=======
>>>>>>> 76851890
    const { data, ...restParams } = await transformParamsDocumentId(uid, params || {}, {
      isDraft: true,
      locale: params?.locale,
    });
    const query = transformParamsToQuery(uid, pickSelectionParams(restParams) as any);
<<<<<<< HEAD

    // Validation
    const model = strapi.getModel(uid);
=======
    // Param parsing

    // Validation
    const model = strapi.contentType(uid);
>>>>>>> 76851890
    // Find all locales of the document
    const entries = await db.query(uid).findMany({
      ...query,
      where: { ...params?.lookup, ...query.where, documentId },
    });

    // Document does not exist
    if (!entries.length) {
      return null;
    }

    const newDocumentId = createDocumentId();

    const versions = await mapAsync(entries, async (entryToClone: any) => {
      const isDraft = contentTypesUtils.isDraft(data);
      // Todo: Merge data with entry to clone
      const validData = await entityValidator.validateEntityUpdate(
        model,
        // Omit id fields, the cloned entity id will be generated by the database
        omit(['id'], data),
        { isDraft, ...params?.lookup },
        entryToClone
      );

      const componentData = await cloneComponents(uid, entryToClone, validData);
      const entityData = createPipeline(
        Object.assign(omitComponentData(model, validData), componentData),
        { contentType: model }
      );

      // TODO: Transform params to query
      return db
        .query(uid)
        .clone(entryToClone.id, {
          ...query,
          // Allows entityData to override the documentId (e.g. when publishing)
          data: { documentId: newDocumentId, ...entityData, locale: entryToClone.locale },
        })
        .then((doc) => transformOutputDocumentId(uid, doc));
    });

    return { documentId: newDocumentId, versions };
  },

  // TODO: Handle relations so they target the published version
  async publish(uid, documentId, params) {
    // Delete already published versions that match the locales to be published
    await this.delete(uid, documentId, {
      ...params,
      lookup: { ...params?.lookup, publishedAt: { $ne: null } },
    });

    // Get deep populate
    const entriesToPublish = await strapi.db?.query(uid).findMany({
      where: {
        ...params?.lookup,
        documentId,
        publishedAt: null,
      },
      populate: getDeepPopulate(uid),
    });

    // Transform draft entry data and create published versions
    const publishedEntries = await mapAsync(
      entriesToPublish,
      pipeAsync(
        set('publishedAt', new Date()),
        set('documentId', documentId),
        omit('id'),
<<<<<<< HEAD
        // draft entryId -> documentId
        (entry) => transformOutputIds(uid, entry),
        // documentId -> published entryId
=======
        // Transform relations to target published versions
>>>>>>> 76851890
        (entry) => {
          const opts = { uid, locale: entry.locale, isDraft: false, allowMissingId: true };
          return transformData(entry, opts);
        },
        // Create the published entry
        (data) => this.create(uid, { ...params, data, locale: data.locale })
      )
    );

    return { versions: publishedEntries };
  },

  async unpublish(uid, documentId, params) {
    // Delete all published versions
    return this.delete(uid, documentId, {
      ...params,
      lookup: { ...params?.lookup, publishedAt: { $ne: null } },
    }).then(({ deletedEntries }) => ({ versions: deletedEntries })) as any;
  },

  /**
   * Steps:
   * - Delete the matching draft versions (publishedAt = null)
   * - Clone the matching published versions into draft versions
   *
   * If the document has a published version, the draft version will be created from the published version.
   * If the document has no published version, the version will be removed.
   */
  async discardDraft(uid, documentId, params) {
    // Delete draft versions, clone published versions into draft versions
    await this.delete(uid, documentId, {
      ...params,
      // Delete all drafts that match query
      lookup: { ...params?.lookup, publishedAt: null },
    });

    // Get deep populate of published versions
    const entriesToDraft = await strapi.db?.query(uid).findMany({
      where: {
        ...params?.lookup,
        documentId,
        publishedAt: { $ne: null },
      },
      populate: getDeepPopulate(uid),
    });

    // Transform published entry data and create draft versions
    const draftEntries = await mapAsync(
      entriesToDraft,
      pipeAsync(
        set('publishedAt', null),
        set('documentId', documentId),
        omit('id'),
<<<<<<< HEAD
        // published entryId -> document
        (entry) => transformOutputIds(uid, entry),
        // documentId -> draft entryId
=======
        // Transform relations to target draft versions
>>>>>>> 76851890
        (entry) => {
          const opts = { uid, locale: entry.locale, isDraft: true, allowMissingId: true };
          return transformData(entry, opts);
        },
        // Create the draft entry
        (data) => this.create(uid, { ...params, locale: data.locale, data })
      )
    );

    return { versions: draftEntries };
  },
});

export default (ctx: { strapi: Strapi; db: Database }): Documents.Engine => {
  const implementation = createDocumentEngine(ctx);

  // TODO: Wrap with database error handling
  return implementation;
};<|MERGE_RESOLUTION|>--- conflicted
+++ resolved
@@ -1,9 +1,5 @@
 import type { Database } from '@strapi/database';
-<<<<<<< HEAD
-import type { Documents, Schema, Strapi, Shared, Common } from '@strapi/types';
-=======
 import type { Documents, Schema, Strapi } from '@strapi/types';
->>>>>>> 76851890
 import {
   contentTypes as contentTypesUtils,
   convertQueryParams,
@@ -11,12 +7,7 @@
   pipeAsync,
 } from '@strapi/utils';
 
-<<<<<<< HEAD
-import { isArray, omit, set } from 'lodash/fp';
-import uploadFiles from '../utils/upload-files';
-=======
 import { omit, set } from 'lodash/fp';
->>>>>>> 76851890
 
 import {
   cloneComponents,
@@ -31,14 +22,8 @@
 import { applyTransforms } from '../entity-service/attributes';
 import entityValidator from '../entity-validator';
 import { pickSelectionParams } from './params';
-<<<<<<< HEAD
-import { transformParamsDocumentId, transformOutputDocumentId } from './transform/id-transform';
-import { getDeepPopulate } from './utils/populate';
-import { transformOutputIds } from './transform/relations/transform/output-ids';
-=======
 import { transformParamsDocumentId } from './transform/id-transform';
 import { getDeepPopulate } from './utils/populate';
->>>>>>> 76851890
 import { transformData } from './transform/data';
 
 const { transformParamsToQuery } = convertQueryParams;
@@ -48,11 +33,7 @@
  * TODO: i18n - Move logic to i18n package
  * TODO: Webhooks
  * TODO: Audit logs
-<<<<<<< HEAD
- * TODO: File upload
-=======
  * TODO: replace 'any'
->>>>>>> 76851890
  * TODO: availableLocales
  *
  */
@@ -76,74 +57,37 @@
   db: Database;
 }): Documents.Engine => ({
   async findMany(uid, params) {
-<<<<<<< HEAD
-    const { kind } = strapi.getModel(uid);
-
-    const query = await pipeAsync(
-      (params) => transformParamsDocumentId(uid, params, { isDraft: true, locale: params.locale }),
-      (params) => transformParamsToQuery(uid, params),
-      (query) => set('where', { ...params?.lookup, ...query.where }, query)
-    )(params || {});
-
-    if (kind === 'singleType') {
-      return db
-        .query(uid)
-        .findOne(query)
-        .then((doc) => transformOutputDocumentId(uid, doc));
-    }
-=======
     const query = await pipeAsync(
       (params) => transformParamsDocumentId(uid, params, { isDraft: params.status === 'draft' }),
       (params) => transformParamsToQuery(uid, params),
       (query) => set('where', { ...params?.lookup, ...query.where }, query)
     )(params || {});
->>>>>>> 76851890
+
+    return db.query(uid).findMany(query);
+  },
+
+  async findFirst(uid, params) {
+    const query = await pipeAsync(
+      (params) => transformParamsDocumentId(uid, params, { isDraft: params.status === 'draft' }),
+      (params) => transformParamsToQuery(uid, params)
+    )(params || {});
+
+    return db.query(uid).findOne({ ...query, where: { ...params?.lookup, ...query.where } });
+  },
+
+  async findOne(uid, documentId, params) {
+    const query = await pipeAsync(
+      (params) => transformParamsDocumentId(uid, params, { isDraft: params.status === 'draft' }),
+      (params) => transformParamsToQuery(uid, params)
+    )(params || {});
 
     return db
       .query(uid)
-      .findMany(query)
-      .then((doc) => transformOutputDocumentId(uid, doc));
-  },
-
-  async findFirst(uid, params) {
-    const query = await pipeAsync(
-<<<<<<< HEAD
-      (params) => transformParamsDocumentId(uid, params, { isDraft: true, locale: params.locale }),
-=======
-      (params) => transformParamsDocumentId(uid, params, { isDraft: params.status === 'draft' }),
->>>>>>> 76851890
-      (params) => transformParamsToQuery(uid, params)
-    )(params || {});
-
-    return db
-      .query(uid)
-      .findOne({ ...query, where: { ...params?.lookup, ...query.where } })
-      .then((doc) => transformOutputDocumentId(uid, doc));
-  },
-
-  async findOne(uid, documentId, params) {
-    const query = await pipeAsync(
-<<<<<<< HEAD
-      (params) => transformParamsDocumentId(uid, params, { isDraft: true, locale: params.locale }),
-=======
-      (params) => transformParamsDocumentId(uid, params, { isDraft: params.status === 'draft' }),
->>>>>>> 76851890
-      (params) => transformParamsToQuery(uid, params)
-    )(params || {});
-
-    return db
-      .query(uid)
-      .findOne({ ...query, where: { ...params?.lookup, ...query.where, documentId } })
-      .then((doc) => transformOutputDocumentId(uid, doc));
+      .findOne({ ...query, where: { ...params?.lookup, ...query.where, documentId } });
   },
 
   async delete(uid, documentId, params = {} as any) {
     const query = await pipeAsync(
-<<<<<<< HEAD
-      // TODO: What if we are deleting more than one locale / publication state?
-      (params) => transformParamsDocumentId(uid, params, { isDraft: true, locale: params.locale }),
-=======
->>>>>>> 76851890
       (params) => transformParamsToQuery(uid, params),
       (query) => set('where', { ...params?.lookup, ...query.where, documentId }, query)
     )(params);
@@ -159,20 +103,6 @@
       await this.deleteEntry(uid, entryToDelete.id);
     });
 
-<<<<<<< HEAD
-    // TODO: Change return value to actual count
-    return { versions: await transformOutputDocumentId(uid, entriesToDelete) };
-  },
-
-  // TODO: should we provide two separate methods?
-  async deleteMany(uid, paramsOrIds) {
-    const query = await pipeAsync(
-      // Transform ids to query if needed
-      (params) => (isArray(params) ? { filter: { documentID: { $in: params } } } : params),
-      (params) => transformParamsDocumentId(uid, params, { isDraft: true, locale: params.locale }),
-      (params) => transformParamsToQuery(uid, params)
-    )(paramsOrIds || {});
-=======
     return { deletedEntries: entriesToDelete.length };
   },
 
@@ -180,7 +110,6 @@
     const componentsToDelete = await getComponents(uid, { id: entryId });
 
     await db.query(uid).delete({ where: { id: entryId } });
->>>>>>> 76851890
 
     await deleteComponents(uid, componentsToDelete as any, { loadComponents: false });
   },
@@ -193,10 +122,7 @@
       // User can not set publishedAt on create, but other methods in the engine can (publish)
       isDraft: !params.data?.publishedAt,
     });
-<<<<<<< HEAD
-=======
-
->>>>>>> 76851890
+
     const query = transformParamsToQuery(uid, pickSelectionParams(restParams) as any); // select / populate
 
     // Validation
@@ -206,11 +132,7 @@
 
     const contentType = strapi.contentType(uid);
 
-<<<<<<< HEAD
-    const validData = await entityValidator.validateEntityCreation(model, data, {
-=======
     const validData = await entityValidator.validateEntityCreation(contentType, data, {
->>>>>>> 76851890
       isDraft: !data.publishedAt,
       locale: params?.locale,
     });
@@ -218,32 +140,15 @@
     // Component handling
     const componentData = await createComponents(uid, validData as any);
     const entryData = createPipeline(
-<<<<<<< HEAD
-      Object.assign(omitComponentData(model, validData), componentData),
-      { contentType: model }
-    );
-
-    return db
-      .query(uid)
-      .create({ ...query, data: entryData })
-      .then((doc) => transformOutputDocumentId(uid, doc));
-=======
       Object.assign(omitComponentData(contentType, validData), componentData),
       { contentType }
     );
 
     return db.query(uid).create({ ...query, data: entryData });
->>>>>>> 76851890
   },
 
   // NOTE: What happens if user doesn't provide specific publications state and locale to update?
   async update(uid, documentId, params) {
-<<<<<<< HEAD
-    // TODO: Prevent updating a published document
-    // TODO: File upload
-
-=======
->>>>>>> 76851890
     // Param parsing
     const { data, ...restParams } = await transformParamsDocumentId(uid, params || {}, {
       isDraft: true,
@@ -252,11 +157,7 @@
     const query = transformParamsToQuery(uid, pickSelectionParams(restParams || {}) as any);
 
     // Validation
-<<<<<<< HEAD
-    const model = strapi.getModel(uid);
-=======
     const model = strapi.contentType(uid);
->>>>>>> 76851890
     // Find if document exists
     const entryToUpdate = await db
       .query(uid)
@@ -280,18 +181,11 @@
       { contentType: model }
     );
 
-    return db
-      .query(uid)
-      .update({ ...query, where: { id: entryToUpdate.id }, data: entryData })
-      .then((doc) => transformOutputDocumentId(uid, doc));
+    return db.query(uid).update({ ...query, where: { id: entryToUpdate.id }, data: entryData });
   },
 
   async count(uid, params = undefined) {
     const query = await pipeAsync(
-<<<<<<< HEAD
-      (params) => transformParamsDocumentId(uid, params, { isDraft: true, locale: params.locale }),
-=======
->>>>>>> 76851890
       (params) => transformParamsToQuery(uid, params),
       (query) => set('where', { ...params?.lookup, ...query.where }, query)
     )(params || {});
@@ -300,26 +194,15 @@
   },
 
   async clone(uid, documentId, params) {
-<<<<<<< HEAD
-    // TODO: File upload
-    // Param parsing
-=======
->>>>>>> 76851890
     const { data, ...restParams } = await transformParamsDocumentId(uid, params || {}, {
       isDraft: true,
       locale: params?.locale,
     });
     const query = transformParamsToQuery(uid, pickSelectionParams(restParams) as any);
-<<<<<<< HEAD
-
-    // Validation
-    const model = strapi.getModel(uid);
-=======
     // Param parsing
 
     // Validation
     const model = strapi.contentType(uid);
->>>>>>> 76851890
     // Find all locales of the document
     const entries = await db.query(uid).findMany({
       ...query,
@@ -351,14 +234,11 @@
       );
 
       // TODO: Transform params to query
-      return db
-        .query(uid)
-        .clone(entryToClone.id, {
-          ...query,
-          // Allows entityData to override the documentId (e.g. when publishing)
-          data: { documentId: newDocumentId, ...entityData, locale: entryToClone.locale },
-        })
-        .then((doc) => transformOutputDocumentId(uid, doc));
+      return db.query(uid).clone(entryToClone.id, {
+        ...query,
+        // Allows entityData to override the documentId (e.g. when publishing)
+        data: { documentId: newDocumentId, ...entityData, locale: entryToClone.locale },
+      });
     });
 
     return { documentId: newDocumentId, versions };
@@ -389,13 +269,7 @@
         set('publishedAt', new Date()),
         set('documentId', documentId),
         omit('id'),
-<<<<<<< HEAD
-        // draft entryId -> documentId
-        (entry) => transformOutputIds(uid, entry),
-        // documentId -> published entryId
-=======
         // Transform relations to target published versions
->>>>>>> 76851890
         (entry) => {
           const opts = { uid, locale: entry.locale, isDraft: false, allowMissingId: true };
           return transformData(entry, opts);
@@ -449,13 +323,7 @@
         set('publishedAt', null),
         set('documentId', documentId),
         omit('id'),
-<<<<<<< HEAD
-        // published entryId -> document
-        (entry) => transformOutputIds(uid, entry),
-        // documentId -> draft entryId
-=======
         // Transform relations to target draft versions
->>>>>>> 76851890
         (entry) => {
           const opts = { uid, locale: entry.locale, isDraft: true, allowMissingId: true };
           return transformData(entry, opts);
