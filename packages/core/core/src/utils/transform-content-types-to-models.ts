--- conflicted
+++ resolved
@@ -17,10 +17,7 @@
 export const DZ_JOIN_TABLE_SUFFIX = 'components';
 export const COMPONENT_INVERSE_COLUMN_NAME = 'component';
 export const COMPONENT_TYPE_COLUMN = 'component_type';
-<<<<<<< HEAD
-=======
 export const ENTITY = 'entity';
->>>>>>> 76851890
 
 export const getComponentJoinTableName = (collectionName: string) =>
   identifiers.getTableName(collectionName, { suffix: COMPONENT_JOIN_TABLE_SUFFIX });
@@ -28,11 +25,7 @@
 export const getDzJoinTableName = (collectionName: string) =>
   identifiers.getTableName(collectionName, { suffix: DZ_JOIN_TABLE_SUFFIX });
 
-<<<<<<< HEAD
-const { ID_COLUMN: id, FIELD_COLUMN: field, ORDER_COLUMN: order, ENTITY: entity } = identifiers;
-=======
 const { ID_COLUMN: id, FIELD_COLUMN: field, ORDER_COLUMN: order } = identifiers;
->>>>>>> 76851890
 
 export type LoadedContentTypeModel = Schema.ContentType &
   Required<Pick<Schema.ContentType, 'collectionName' | 'uid' | 'modelName'>>;
@@ -54,11 +47,7 @@
     }
     case 'component': {
       const joinTableName = getComponentJoinTableName(contentType.collectionName);
-<<<<<<< HEAD
-      const joinColumnEntityName = identifiers.getJoinColumnEntityIdName();
-=======
       const joinColumnEntityName = identifiers.getJoinColumnAttributeIdName(ENTITY);
->>>>>>> 76851890
       const joinColumnInverseName = identifiers.getJoinColumnAttributeIdName(
         COMPONENT_INVERSE_COLUMN_NAME
       );
@@ -93,11 +82,7 @@
     }
     case 'dynamiczone': {
       const joinTableName = getDzJoinTableName(contentType.collectionName);
-<<<<<<< HEAD
-      const joinColumnEntityName = identifiers.getJoinColumnEntityIdName();
-=======
       const joinColumnEntityName = identifiers.getJoinColumnAttributeIdName(ENTITY);
->>>>>>> 76851890
       const joinColumnInverseName = identifiers.getJoinColumnAttributeIdName(
         COMPONENT_INVERSE_COLUMN_NAME
       );
@@ -162,15 +147,9 @@
 const createCompoLinkModel = (contentType: LoadedContentTypeModel): Model => {
   const name = getComponentJoinTableName(contentType.collectionName);
 
-<<<<<<< HEAD
-  const entityId = identifiers.getJoinColumnEntityIdName();
-  const componentId = identifiers.getJoinColumnAttributeIdName(COMPONENT_INVERSE_COLUMN_NAME);
-  const fkIndex = identifiers.getFkIndexName([contentType.collectionName, entity]);
-=======
   const entityId = identifiers.getJoinColumnAttributeIdName(ENTITY);
   const componentId = identifiers.getJoinColumnAttributeIdName(COMPONENT_INVERSE_COLUMN_NAME);
   const fkIndex = identifiers.getFkIndexName([contentType.collectionName, ENTITY]);
->>>>>>> 76851890
 
   return {
     // TODO: make sure there can't be any conflicts with a prefix
