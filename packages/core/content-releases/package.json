{
  "name": "@strapi/content-releases",
  "version": "5.4.1",
  "description": "Strapi plugin for organizing and releasing content",
  "repository": {
    "type": "git",
    "url": "https://github.com/strapi/strapi.git"
  },
  "license": "SEE LICENSE IN LICENSE",
  "author": {
    "name": "Strapi Solutions SAS",
    "email": "hi@strapi.io",
    "url": "https://strapi.io"
  },
  "maintainers": [
    {
      "name": "Strapi Solutions SAS",
      "email": "hi@strapi.io",
      "url": "https://strapi.io"
    }
  ],
  "exports": {
    "./strapi-admin": {
      "types": "./dist/admin/src/index.d.ts",
      "source": "./admin/src/index.ts",
      "import": "./dist/admin/index.mjs",
      "require": "./dist/admin/index.js",
      "default": "./dist/admin/index.js"
    },
    "./strapi-server": {
      "types": "./dist/server/src/index.d.ts",
      "source": "./server/src/index.ts",
      "import": "./dist/server/index.mjs",
      "require": "./dist/server/index.js",
      "default": "./dist/server/index.js"
    },
    "./package.json": "./package.json"
  },
  "files": [
    "dist/",
    "strapi-server.js"
  ],
  "scripts": {
    "build": "pack-up build",
    "clean": "run -T rimraf ./dist",
    "lint": "run -T eslint .",
    "test:front": "run -T cross-env IS_EE=true jest --config ./jest.config.front.js",
    "test:front:ce": "run -T cross-env IS_EE=false jest --config ./jest.config.front.js",
    "test:front:watch": "run -T cross-env IS_EE=true jest --config ./jest.config.front.js --watchAll",
    "test:front:watch:ce": "run -T cross-env IS_EE=false jest --config ./jest.config.front.js --watchAll",
    "test:ts:front": "run -T tsc -p admin/tsconfig.json",
    "test:unit": "run -T jest",
    "test:unit:watch": "run -T jest --watch",
    "watch": "pack-up watch"
  },
  "dependencies": {
    "@reduxjs/toolkit": "1.9.7",
<<<<<<< HEAD
    "@strapi/database": "5.4.0",
    "@strapi/design-system": "2.0.0-rc.13",
    "@strapi/icons": "2.0.0-rc.13",
    "@strapi/types": "5.4.0",
    "@strapi/utils": "5.4.0",
=======
    "@strapi/database": "5.4.1",
    "@strapi/design-system": "2.0.0-rc.12",
    "@strapi/icons": "2.0.0-rc.12",
    "@strapi/types": "5.4.1",
    "@strapi/utils": "5.4.1",
>>>>>>> c7e2ed60
    "date-fns": "2.30.0",
    "date-fns-tz": "2.0.1",
    "formik": "2.4.5",
    "lodash": "4.17.21",
    "node-schedule": "2.1.1",
    "qs": "6.11.1",
    "react-intl": "6.6.2",
    "react-redux": "8.1.3",
    "yup": "0.32.9"
  },
  "devDependencies": {
    "@strapi/admin": "5.4.1",
    "@strapi/admin-test-utils": "5.4.1",
    "@strapi/content-manager": "5.4.1",
    "@strapi/pack-up": "5.0.0",
    "@testing-library/dom": "10.1.0",
    "@testing-library/react": "15.0.7",
    "@testing-library/user-event": "14.5.2",
    "@types/koa": "2.13.4",
    "koa": "2.15.2",
    "msw": "1.3.0",
    "react": "18.3.1",
    "react-dom": "18.3.1",
    "react-query": "3.39.3",
    "react-router-dom": "6.22.3",
    "styled-components": "6.1.8",
    "typescript": "5.3.2"
  },
  "peerDependencies": {
    "@strapi/admin": "^5.0.0",
    "@strapi/content-manager": "^5.0.0",
    "react": "^17.0.0 || ^18.0.0",
    "react-dom": "^17.0.0 || ^18.0.0",
    "react-router-dom": "^6.0.0",
    "styled-components": "^6.0.0"
  },
  "engines": {
    "node": ">=18.0.0 <=22.x.x",
    "npm": ">=6.0.0"
  },
  "strapi": {
    "name": "content-releases",
    "description": "Organize and release content",
    "kind": "plugin",
    "displayName": "Releases",
    "required": true
  },
  "gitHead": "7d785703f52464577d077c4618cbe68b44f8a9cd"
}<|MERGE_RESOLUTION|>--- conflicted
+++ resolved
@@ -55,19 +55,11 @@
   },
   "dependencies": {
     "@reduxjs/toolkit": "1.9.7",
-<<<<<<< HEAD
-    "@strapi/database": "5.4.0",
+    "@strapi/database": "5.4.1",
     "@strapi/design-system": "2.0.0-rc.13",
     "@strapi/icons": "2.0.0-rc.13",
-    "@strapi/types": "5.4.0",
-    "@strapi/utils": "5.4.0",
-=======
-    "@strapi/database": "5.4.1",
-    "@strapi/design-system": "2.0.0-rc.12",
-    "@strapi/icons": "2.0.0-rc.12",
     "@strapi/types": "5.4.1",
     "@strapi/utils": "5.4.1",
->>>>>>> c7e2ed60
     "date-fns": "2.30.0",
     "date-fns-tz": "2.0.1",
     "formik": "2.4.5",
