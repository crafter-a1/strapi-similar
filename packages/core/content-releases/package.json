{
  "name": "@strapi/content-releases",
  "version": "5.0.0-beta.4",
  "description": "Strapi plugin for organizing and releasing content",
  "repository": {
    "type": "git",
    "url": "https://github.com/strapi/strapi.git"
  },
  "license": "SEE LICENSE IN LICENSE",
  "author": {
    "name": "Strapi Solutions SAS",
    "email": "hi@strapi.io",
    "url": "https://strapi.io"
  },
  "maintainers": [
    {
      "name": "Strapi Solutions SAS",
      "email": "hi@strapi.io",
      "url": "https://strapi.io"
    }
  ],
  "exports": {
    "./strapi-admin": {
      "types": "./dist/admin/src/index.d.ts",
      "source": "./admin/src/index.ts",
      "import": "./dist/admin/index.mjs",
      "require": "./dist/admin/index.js",
      "default": "./dist/admin/index.js"
    },
    "./strapi-server": {
      "types": "./dist/server/src/index.d.ts",
      "source": "./server/src/index.ts",
      "import": "./dist/server/index.mjs",
      "require": "./dist/server/index.js",
      "default": "./dist/server/index.js"
    },
    "./package.json": "./package.json"
  },
  "files": [
    "dist/",
    "strapi-server.js"
  ],
  "scripts": {
    "build": "pack-up build",
    "clean": "run -T rimraf ./dist",
    "lint": "run -T eslint .",
    "test:front": "run -T cross-env IS_EE=true jest --config ./jest.config.front.js",
    "test:front:ce": "run -T cross-env IS_EE=false jest --config ./jest.config.front.js",
    "test:front:watch": "run -T cross-env IS_EE=true jest --config ./jest.config.front.js --watchAll",
    "test:front:watch:ce": "run -T cross-env IS_EE=false jest --config ./jest.config.front.js --watchAll",
    "test:ts:front": "run -T tsc -p admin/tsconfig.json",
    "test:unit": "run -T jest",
    "test:unit:watch": "run -T jest --watch",
    "watch": "pack-up watch"
  },
  "dependencies": {
    "@reduxjs/toolkit": "1.9.7",
    "@strapi/design-system": "1.18.0",
    "@strapi/icons": "1.18.0",
    "@strapi/types": "workspace:*",
<<<<<<< HEAD
    "@strapi/utils": "5.0.0-beta.3",
=======
    "@strapi/utils": "5.0.0-beta.4",
    "axios": "1.6.8",
>>>>>>> 616346af
    "date-fns": "2.30.0",
    "date-fns-tz": "2.0.1",
    "formik": "2.4.5",
    "lodash": "4.17.21",
    "node-schedule": "2.1.0",
    "react-intl": "6.6.2",
    "react-redux": "8.1.3",
    "yup": "0.32.9"
  },
  "devDependencies": {
    "@strapi/admin": "5.0.0-beta.4",
    "@strapi/admin-test-utils": "5.0.0-beta.4",
    "@strapi/pack-up": "5.0.0",
    "@strapi/plugin-content-manager": "5.0.0-beta.4",
    "@testing-library/react": "14.0.0",
    "@testing-library/user-event": "14.4.3",
    "@types/koa": "2.13.4",
    "@types/styled-components": "5.1.34",
    "koa": "2.15.2",
    "msw": "1.3.0",
    "react": "^18.2.0",
    "react-dom": "^18.2.0",
    "react-query": "3.39.3",
    "react-router-dom": "6.22.3",
    "styled-components": "5.3.11",
    "typescript": "5.2.2"
  },
  "peerDependencies": {
    "@strapi/admin": "^5.0.0 || ^5.0.0-beta || ^5.0.0-alpha || ^5.0.0-rc",
    "@strapi/plugin-content-manager": "^5.0.0 || ^5.0.0-beta || ^5.0.0-alpha || ^5.0.0-rc",
    "react": "^17.0.0 || ^18.0.0",
    "react-dom": "^17.0.0 || ^18.0.0",
    "react-router-dom": "^6.0.0",
    "styled-components": "5.3.3"
  },
  "engines": {
    "node": ">=16.0.0 <=20.x.x",
    "npm": ">=6.0.0"
  },
  "strapi": {
    "name": "content-releases",
    "description": "Organize and release content",
    "kind": "plugin",
    "displayName": "Releases",
    "required": true
  }
}<|MERGE_RESOLUTION|>--- conflicted
+++ resolved
@@ -58,12 +58,7 @@
     "@strapi/design-system": "1.18.0",
     "@strapi/icons": "1.18.0",
     "@strapi/types": "workspace:*",
-<<<<<<< HEAD
-    "@strapi/utils": "5.0.0-beta.3",
-=======
     "@strapi/utils": "5.0.0-beta.4",
-    "axios": "1.6.8",
->>>>>>> 616346af
     "date-fns": "2.30.0",
     "date-fns-tz": "2.0.1",
     "formik": "2.4.5",
