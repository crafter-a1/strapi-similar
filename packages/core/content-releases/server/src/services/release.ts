--- conflicted
+++ resolved
@@ -1,6 +1,6 @@
 import { setCreatorFields, errors, convertQueryParams } from '@strapi/utils';
 
-import type { Core, Modules, Struct, Internal } from '@strapi/types';
+import type { Core, Modules, Struct, Internal, UID } from '@strapi/types';
 
 import _ from 'lodash/fp';
 
@@ -678,48 +678,8 @@
             throw new errors.NotFoundError(`No release found for id ${releaseId}`);
           }
 
-<<<<<<< HEAD
-        /**
-         * We separate publish and unpublish actions, grouping them by contentType and extracting only their IDs. Then we can fetch more data for each entry
-         * We need to separate collectionTypes from singleTypes because findMany work as findOne for singleTypes and publishMany can't be used for singleTypes
-         */
-        const collectionTypeActions: {
-          [key: Internal.UID.ContentType]: {
-            entriestoPublishIds: ReleaseAction['entry']['id'][];
-            entriesToUnpublishIds: ReleaseAction['entry']['id'][];
-          };
-        } = {};
-        const singleTypeActions: {
-          uid: Internal.UID.ContentType;
-          id: ReleaseAction['entry']['id'];
-          action: ReleaseAction['type'];
-        }[] = [];
-        for (const action of releaseWithPopulatedActionEntries.actions) {
-          const contentTypeUid = action.contentType;
-
-          if (strapi.contentTypes[contentTypeUid].kind === 'collectionType') {
-            if (!collectionTypeActions[contentTypeUid]) {
-              collectionTypeActions[contentTypeUid] = {
-                entriestoPublishIds: [],
-                entriesToUnpublishIds: [],
-              };
-            }
-
-            if (action.type === 'publish') {
-              collectionTypeActions[contentTypeUid].entriestoPublishIds.push(action.entry.id);
-            } else {
-              collectionTypeActions[contentTypeUid].entriesToUnpublishIds.push(action.entry.id);
-            }
-          } else {
-            singleTypeActions.push({
-              uid: contentTypeUid,
-              action: action.type,
-              id: action.entry.id,
-            });
-=======
           if (lockedRelease.releasedAt) {
             throw new errors.ValidationError('Release already published');
->>>>>>> 98bdf8e0
           }
 
           if (lockedRelease.status === 'failed') {
@@ -739,30 +699,6 @@
                 await publishSingleTypeAction(uid, action, id);
               }
 
-<<<<<<< HEAD
-          // Then, we can continue with publishing the collectionTypes
-          for (const contentTypeUid of Object.keys(collectionTypeActions)) {
-            // @ts-expect-error - populateBuilderService should be a function but is returning service
-            const populate = await populateBuilderService(contentTypeUid)
-              .populateDeep(Infinity)
-              .build();
-
-            const { entriestoPublishIds, entriesToUnpublishIds } =
-              collectionTypeActions[contentTypeUid as Internal.UID.ContentType];
-
-            /**
-             * We need to get the populate entries to be able to publish without errors on components/relations/dynamicZones
-             * Considering that populate doesn't work well with morph relations we can't get the entries from the Release model
-             * So, we need to fetch them manually
-             */
-            const entriesToPublish: Entity[] = await strapi.db.query(contentTypeUid).findMany({
-              where: {
-                id: {
-                  $in: entriestoPublishIds,
-                },
-              },
-              populate,
-=======
               // Then, we can continue with publishing the collectionTypes
               for (const contentTypeUid of Object.keys(collectionTypeActions)) {
                 const uid = contentTypeUid as UID.ContentType;
@@ -773,7 +709,6 @@
                   collectionTypeActions[uid].entriesToUnpublishIds
                 );
               }
->>>>>>> 98bdf8e0
             });
 
             const release = await strapi.db.query(RELEASE_MODEL_UID).update({
