import createReleaseService from '../release';
import releaseCT from '../../content-types/release/schema';

const mockSchedulingSet = jest.fn();
const mockSchedulingCancel = jest.fn();
const mockExecute = jest.fn();

const baseStrapiMock = {
  utils: {
    errors: {
      ValidationError: jest.fn(),
    },
  },
  plugin: jest.fn().mockReturnValue({
    service: jest.fn().mockReturnValue({
      validateEntryContentType: jest.fn(),
      validateUniqueEntry: jest.fn(),
      validatePendingReleasesLimit: jest.fn(),
      validateUniqueNameForPendingRelease: jest.fn(),
      validateScheduledAtIsLaterThanNow: jest.fn(),
      set: mockSchedulingSet,
      cancel: mockSchedulingCancel,
    }),
  }),
  features: {
    future: {
      isEnabled: jest.fn().mockReturnValue(true),
    },
  },
  db: {
    query: jest.fn().mockReturnValue({
      update: jest.fn(),
    }),
    transaction: jest
      .fn()
      .mockImplementation((fn) =>
        fn ? fn({ trx: jest.fn() }) : { commit: jest.fn(), get: jest.fn() }
      ),
    queryBuilder: jest.fn().mockReturnValue({
      select: jest.fn().mockReturnThis(),
      where: jest.fn().mockReturnThis(),
      first: jest.fn().mockReturnThis(),
      transacting: jest.fn().mockReturnThis(),
      forUpdate: jest.fn().mockReturnThis(),
      execute: mockExecute,
      update: jest.fn().mockReturnThis(),
    }),
  },
  eventHub: {
    emit: jest.fn(),
  },
  telemetry: {
    send: jest.fn().mockReturnValue(true),
  },
  log: {
    info: jest.fn(),
  },
};

global.strapi = {
  getModel: jest.fn().mockReturnValue(releaseCT),
} as any;

const mockUser = {
  id: 1,
  username: 'user',
  email: 'user@strapi.io',
  firstname: 'John',
  isActive: true,
  blocked: false,
  preferedLanguage: 'en',
  roles: [],
  createdAt: '01/01/1900',
  updatedAt: '01/01/1900',
};

describe('release service', () => {
  describe('update', () => {
    beforeEach(() => {
      jest.clearAllMocks();
    });

    it('updates the release', async () => {
      const strapiMock = {
        ...baseStrapiMock,
        db: {
          query: () => ({
            findOne: jest.fn().mockReturnValue({ id: 1, name: 'test' }),
            update: jest.fn().mockReturnValue({ id: 1, name: 'Release name' }),
            count: jest.fn(),
          }),
        },
      };

      // @ts-expect-error Ignore missing properties
      const releaseService = createReleaseService({ strapi: strapiMock });

      const mockReleaseArgs = {
        name: 'Release name',
      };

      const release = await releaseService.update(1, mockReleaseArgs, { user: mockUser });

      expect(release).toEqual({ id: 1, name: 'Release name' });
    });

    it('throws an error if the release does not exist', () => {
      const strapiMock = {
        ...baseStrapiMock,
        db: {
          query: () => ({
            findOne: jest.fn().mockReturnValue(null),
            update: jest.fn().mockReturnValue(null),
          }),
        },
      };

      // @ts-expect-error Ignore missing properties
      const releaseService = createReleaseService({ strapi: strapiMock });

      const mockReleaseArgs = {
        name: 'Release name',
      };

      expect(() => releaseService.update(1, mockReleaseArgs, { user: mockUser })).rejects.toThrow(
        'No release found for id 1'
      );
    });

    it('throws an error if the release is already published', () => {
      const strapiMock = {
        ...baseStrapiMock,
        db: {
          query: () => ({
            findOne: jest.fn().mockReturnValue({ id: 1, name: 'test', releasedAt: new Date() }),
          }),
        },
      };

      // @ts-expect-error Ignore missing properties
      const releaseService = createReleaseService({ strapi: strapiMock });

      const mockReleaseArgs = {
        name: 'Release name',
      };

      expect(() => releaseService.update(1, mockReleaseArgs, { user: mockUser })).rejects.toThrow(
        'Release already published'
      );
    });

    it('should set scheduling if scheduledAt is present', async () => {
      const scheduledDate = new Date();

      const strapiMock = {
        ...baseStrapiMock,
        db: {
          query: () => ({
            findOne: jest.fn().mockReturnValue({ id: 1, name: 'test' }),
            update: jest
              .fn()
              .mockReturnValue({ id: 1, name: 'Release name', scheduledAt: scheduledDate }),
            count: jest.fn(),
          }),
        },
      };

      const releaseService = createReleaseService({ strapi: strapiMock });

      const mockReleaseArgs = {
        name: 'Release name',
        scheduledAt: scheduledDate,
      };

      const release = await releaseService.update(1, mockReleaseArgs, { user: mockUser });

      expect(release).toEqual({ id: 1, name: 'Release name', scheduledAt: scheduledDate });
      expect(mockSchedulingSet).toHaveBeenCalledWith(1, mockReleaseArgs.scheduledAt);
    });

    it('should remove scheduling if scheduledAt is null', async () => {
      const strapiMock = {
        ...baseStrapiMock,
        db: {
          query: () => ({
            findOne: jest.fn().mockReturnValue({ id: 1, name: 'test', scheduledAt: new Date() }),
            update: jest.fn().mockReturnValue({ id: 1, name: 'Release name', scheduledAt: null }),
            count: jest.fn(),
          }),
        },
      };

      const releaseService = createReleaseService({ strapi: strapiMock });

      const mockReleaseArgs = {
        name: 'Release name',
        scheduledAt: null,
      };

      const release = await releaseService.update(1, mockReleaseArgs, { user: mockUser });

      expect(release).toEqual({ id: 1, name: 'Release name', scheduledAt: null });
      expect(mockSchedulingCancel).toHaveBeenCalledWith(1);
    });
  });

  describe('findActions', () => {
    it('throws an error if the release does not exist', () => {
      const strapiMock = {
        ...baseStrapiMock,
        db: {
          query: () => ({
            findOne: jest.fn().mockReturnValue(null),
          }),
        },
      };

      // @ts-expect-error Ignore missing properties
      const releaseService = createReleaseService({ strapi: strapiMock });

      expect(() =>
        releaseService.findActions(1, ['api::contentType.contentType'], {})
      ).rejects.toThrow('No release found for id 1');
    });
  });

  describe('createAction', () => {
    it('creates an action', async () => {
      const servicesMock = {
        'release-validation': {
          validateEntryContentType: jest.fn(),
          validateUniqueEntry: jest.fn(),
        },
        'populate-builder': () => ({
          default: jest.fn().mockReturnThis(),
          populateDeep: jest.fn().mockReturnThis(),
          countRelations: jest.fn().mockReturnThis(),
          build: jest.fn().mockReturnThis(),
        }),
      };

      const strapiMock = {
        ...baseStrapiMock,
        plugin: jest.fn().mockReturnValue({
          service: jest
            .fn()
            .mockImplementation((service: 'release-validation' | 'populate-builder') => {
              return servicesMock[service];
            }),
        }),
        db: {
          query: jest.fn().mockReturnValue({
            create: jest.fn().mockReturnValue({
              type: 'publish',
              entry: { id: 1, contentType: 'api::contentType.contentType' },
            }),
            findOne: jest.fn().mockReturnValue({ id: 1, name: 'test' }),
            count: jest.fn(),
            update: jest.fn().mockReturnValue({ id: 1, name: 'test' }),
          }),
        },
      };

      // @ts-expect-error Ignore missing properties
      const releaseService = createReleaseService({ strapi: strapiMock });

      const mockActionArgs = {
        type: 'publish' as const,
        entry: { id: 1, contentType: 'api::contentType.contentType' as const },
      };

      const action = await releaseService.createAction(1, mockActionArgs);

      expect(action).toEqual({
        type: 'publish',
        entry: { id: 1, contentType: 'api::contentType.contentType' },
      });
    });

    it('throws an error if the release does not exist', () => {
      const strapiMock = {
        ...baseStrapiMock,
        db: {
          query: () => ({
            findOne: jest.fn().mockReturnValue(null),
          }),
        },
        plugin: jest.fn().mockReturnValue({
          service: jest.fn().mockReturnValue({
            validateEntryContentType: jest.fn(),
            validateUniqueEntry: jest.fn(),
          }),
        }),
      };
      // @ts-expect-error Ignore missing properties
      const releaseService = createReleaseService({ strapi: strapiMock });

      const mockActionArgs = {
        type: 'publish' as const,
        entry: { id: 1, contentType: 'api::contentType.contentType' as const },
      };

      expect(() => releaseService.createAction(1, mockActionArgs)).rejects.toThrow(
        'No release found for id 1'
      );
    });

    it('throws an error if the release is already published', () => {
      const strapiMock = {
        ...baseStrapiMock,
        db: {
          query: () => ({
            findOne: jest.fn().mockReturnValue({ id: 1, name: 'test', releasedAt: new Date() }),
          }),
        },
        plugin: jest.fn().mockReturnValue({
          service: jest.fn().mockReturnValue({
            validateEntryContentType: jest.fn(),
            validateUniqueEntry: jest.fn(),
          }),
        }),
      };

      // @ts-expect-error Ignore missing properties
      const releaseService = createReleaseService({ strapi: strapiMock });

      const mockActionArgs = {
        type: 'publish' as const,
        entry: { id: 1, contentType: 'api::contentType.contentType' as const },
      };

      expect(() => releaseService.createAction(1, mockActionArgs)).rejects.toThrow(
        'Release already published'
      );
    });
  });

  describe('publish', () => {
    it('throws an error if the release does not exist', () => {
<<<<<<< HEAD
      const strapiMock = {
        ...baseStrapiMock,
        db: {
          query: () => ({
            findOne: jest.fn().mockReturnValue(null),
            update: jest.fn(),
          }),
        },
      };
=======
      mockExecute.mockReturnValueOnce(null);
>>>>>>> 3cc05002

      // @ts-expect-error Ignore missing properties
      const releaseService = createReleaseService({ strapi: baseStrapiMock });

      expect(() => releaseService.publish(1)).rejects.toThrow('No release found for id 1');
    });

    it('throws an error if the release is already published', () => {
<<<<<<< HEAD
      const strapiMock = {
        ...baseStrapiMock,
        db: {
          query: () => ({
            findOne: jest.fn().mockReturnValue({ releasedAt: new Date() }),
            update: jest.fn(),
          }),
        },
      };
=======
      mockExecute.mockReturnValueOnce({ id: 1, releasedAt: new Date() });
>>>>>>> 3cc05002

      // @ts-expect-error Ignore missing properties
      const releaseService = createReleaseService({ strapi: baseStrapiMock });

      expect(() => releaseService.publish(1)).rejects.toThrow('Release already published');
    });

    it('throws an error if the release have 0 actions', () => {
      mockExecute.mockReturnValueOnce({ id: 1, releasedAt: null });

      const strapiMock = {
        ...baseStrapiMock,
        db: {
<<<<<<< HEAD
          query: () => ({
            findOne: jest.fn().mockReturnValue({ releasedAt: null, actions: [] }),
            update: jest.fn(),
=======
          ...baseStrapiMock.db,
          query: jest.fn().mockReturnValue({
            findMany: jest.fn().mockReturnValue([]),
>>>>>>> 3cc05002
          }),
        },
      };

      // @ts-expect-error Ignore missing properties
      const releaseService = createReleaseService({ strapi: strapiMock });

      expect(() => releaseService.publish(1)).rejects.toThrow('No entries to publish');
    });

    it('calls publishMany for each collectionType with the right actions and publish for singleTypes', async () => {
      mockExecute.mockReturnValueOnce({ id: 1, releasedAt: null });
      const mockPublishMany = jest.fn();
      const mockUnpublishMany = jest.fn();
      const mockPublish = jest.fn();
      const mockUnpublish = jest.fn();

      const servicesMock = {
        'entity-manager': {
          publishMany: mockPublishMany,
          unpublishMany: mockUnpublishMany,
          publish: mockPublish,
          unpublish: mockUnpublish,
        },
        'populate-builder': () => ({
          default: jest.fn().mockReturnThis(),
          populateDeep: jest.fn().mockReturnThis(),
          countRelations: jest.fn().mockReturnThis(),
          build: jest.fn().mockReturnThis(),
        }),
      };

      const findOne = jest.fn();
      const findMany = jest.fn();

      const strapiMock = {
        ...baseStrapiMock,
<<<<<<< HEAD
        db: {
          query: jest.fn(() => ({
            findOne,
            findMany,
            update: jest.fn().mockReturnValue({}),
          })),
          transaction: jest.fn().mockImplementation((fn) => fn({ onRollback: jest.fn() })),
        },
=======
>>>>>>> 3cc05002
        plugin: jest.fn().mockReturnValue({
          service: jest
            .fn()
            .mockImplementation((service: 'entity-manager' | 'populate-builder') => {
              return servicesMock[service];
            }),
        }),
<<<<<<< HEAD
=======
        db: {
          ...baseStrapiMock.db,
          query: jest.fn().mockReturnValue({
            findMany: jest.fn().mockReturnValue([
              {
                contentType: 'collectionType',
                type: 'publish',
                entry: { id: 1 },
              },
              {
                contentType: 'collectionType',
                type: 'unpublish',
                entry: { id: 2 },
              },
              {
                contentType: 'singleType',
                type: 'publish',
                entry: { id: 3 },
              },
              {
                contentType: 'singleType',
                type: 'unpublish',
                entry: { id: 4 },
              },
            ]),
            update: jest.fn(),
          }),
        },
        entityService: {
          findOne: jest.fn(),
          findMany: jest.fn(),
          update: jest.fn().mockReturnValue({}),
        },
>>>>>>> 3cc05002
        contentTypes: {
          collectionType: {
            kind: 'collectionType',
          },
          singleType: {
            kind: 'singleType',
          },
        },
      };

      // @ts-expect-error Ignore missing properties
      const releaseService = createReleaseService({ strapi: strapiMock });

<<<<<<< HEAD
      // We mock the first call to findOne to get the release info
      findOne.mockReturnValueOnce({
        releasedAt: null,
        actions: [
          {
            contentType: 'collectionType',
            type: 'publish',
            entry: { id: 1 },
          },
          {
            contentType: 'collectionType',
            type: 'unpublish',
            entry: { id: 2 },
          },
          {
            contentType: 'singleType',
            type: 'publish',
            entry: { id: 3 },
          },
          {
            contentType: 'singleType',
            type: 'unbpublish',
            entry: { id: 4 },
          },
        ],
      });

=======
>>>>>>> 3cc05002
      // We mock the calls to findOne to get singleType entries info
      findOne.mockReturnValueOnce({
        id: 3,
      });

      findOne.mockReturnValueOnce({
        id: 4,
      });

      findMany.mockReturnValueOnce([
        {
          id: 1,
        },
      ]);

      findMany.mockReturnValueOnce([
        {
          id: 2,
        },
      ]);

      await releaseService.publish(1);

      expect(mockPublish).toHaveBeenCalledWith({ id: 3 }, 'singleType');
      expect(mockUnpublish).toHaveBeenCalledWith({ id: 4 }, 'singleType');
      expect(mockPublishMany).toHaveBeenCalledWith([{ id: 1 }], 'collectionType');
      expect(mockUnpublishMany).toHaveBeenCalledWith([{ id: 2 }], 'collectionType');
    });
  });

  describe('findManyWithContentTypeEntryAttached', () => {
    it('should format the return value correctly', async () => {
      const strapiMock = {
        ...baseStrapiMock,
        db: {
          query: jest.fn(() => ({
            findMany: jest
              .fn()
              .mockReturnValue([{ name: 'test release', actions: [{ type: 'publish' }] }]),
          })),
        },
      };

      // @ts-expect-error Ignore missing properties
      const releaseService = createReleaseService({ strapi: strapiMock });
      const releases = await releaseService.findManyWithContentTypeEntryAttached(
        'api::contentType.contentType',
        1
      );

      expect(releases).toEqual([{ name: 'test release', action: { type: 'publish' } }]);
    });
  });

  describe('delete', () => {
    beforeEach(() => {
      jest.clearAllMocks();
    });

    it('deletes the release', async () => {
      const strapiMock = {
        ...baseStrapiMock,
        db: {
          query() {
            return {
              findOne: jest.fn().mockReturnValue({ id: 1, name: 'test' }),
              delete: jest.fn().mockReturnValue({ id: 1, name: 'test' }),
            };
          },
          transaction: jest.fn(),
        },
      };

      // @ts-expect-error Ignore missing properties
      const releaseService = createReleaseService({ strapi: strapiMock });

      const release = await releaseService.delete(1);

      expect(release).toEqual({ id: 1, name: 'test' });
    });

    it('throws an error if the release does not exist or was already published', () => {
      const strapiMock = {
        ...baseStrapiMock,
        db: {
          query() {
            return {
              findOne: jest.fn().mockReturnValue(null),
            };
          },
        },
      };

      // @ts-expect-error Ignore missing properties
      const releaseService = createReleaseService({ strapi: strapiMock });

      expect(() => releaseService.delete(1)).rejects.toThrow('No release found for id 1');
    });

    it('throws an error if the release is already published', () => {
      const strapiMock = {
        ...baseStrapiMock,
        db: {
          query: () => ({
            findOne: jest.fn().mockReturnValue({ releasedAt: new Date() }),
          }),
        },
      };

      // @ts-expect-error Ignore missing properties
      const releaseService = createReleaseService({ strapi: strapiMock });

      expect(() => releaseService.delete(1)).rejects.toThrow('Release already published');
    });

    it('removes the scheduling if the release is scheduled', async () => {
      const strapiMock = {
        ...baseStrapiMock,
        db: {
          query: () => ({
            findOne: jest.fn().mockReturnValue({ id: 1, name: 'test', scheduledAt: new Date() }),
            delete: jest.fn().mockReturnValue({ id: 1, name: 'test' }),
          }),
          transaction: jest.fn(),
        },
      };

      // @ts-expect-error Ignore missing properties
      const releaseService = createReleaseService({ strapi: strapiMock });

      await releaseService.delete(1);

      expect(mockSchedulingCancel).toHaveBeenCalledWith(1);
    });

    it('does not remove the scheduling if the release is not scheduled', async () => {
      const strapiMock = {
        ...baseStrapiMock,
        db: {
          query: () => ({
            findOne: jest.fn().mockReturnValue({ id: 1, name: 'test' }),
            delete: jest.fn().mockReturnValue({ id: 1, name: 'test' }),
          }),
          transaction: jest.fn(),
        },
      };

      // @ts-expect-error Ignore missing properties
      const releaseService = createReleaseService({ strapi: strapiMock });

      await releaseService.delete(1);

      expect(mockSchedulingCancel).not.toHaveBeenCalled();
    });
  });

  describe('groupActions', () => {
    it('should return the data grouped by contentType', async () => {
      const strapiMock = {
        ...baseStrapiMock,
        plugin: jest.fn().mockReturnValue({
          service: jest.fn().mockReturnValue({
            find: jest.fn().mockReturnValue([
              { name: 'English (en)', code: 'en' },
              { name: 'French (fr)', code: 'fr' },
            ]),
          }),
        }),
      };

      const mockActions = [
        {
          id: 1,
          contentType: 'api::contentTypeA.contentTypeA',
          locale: 'en',
          entry: { id: 1, name: 'test 1', publishedAt: '2021-01-01' },
        },
        {
          id: 2,
          contentType: 'api::contentTypeB.contentTypeB',
          locale: 'fr',
          entry: { id: 2, name: 'test 2', publishedAt: null },
        },
      ];

      // @ts-expect-error Ignore missing properties
      const releaseService = createReleaseService({ strapi: strapiMock });

      // Mock getContentTypesDataForActions inside the release service
      releaseService.getContentTypesDataForActions = jest.fn().mockReturnValue({
        'api::contentTypeA.contentTypeA': {
          mainField: 'name',
          displayName: 'contentTypeA',
        },
        'api::contentTypeB.contentTypeB': {
          mainField: 'name',
          displayName: 'contentTypeB',
        },
      });

      // @ts-expect-error ignore missing properties
      const groupedData = await releaseService.groupActions(mockActions, 'contentType');

      expect(groupedData).toEqual({
        contentTypeA: [
          {
            id: 1,
            contentType: {
              displayName: 'contentTypeA',
              mainFieldValue: 'test 1',
              uid: 'api::contentTypeA.contentTypeA',
            },
            locale: {
              code: 'en',
              name: 'English (en)',
            },
            entry: {
              id: 1,
              name: 'test 1',
              publishedAt: '2021-01-01',
            },
          },
        ],
        contentTypeB: [
          {
            id: 2,
            contentType: {
              displayName: 'contentTypeB',
              mainFieldValue: 'test 2',
              uid: 'api::contentTypeB.contentTypeB',
            },
            locale: {
              code: 'fr',
              name: 'French (fr)',
            },
            entry: {
              id: 2,
              name: 'test 2',
              publishedAt: null,
            },
          },
        ],
      });
    });
  });

  describe('deleteAction', () => {
    it('deletes the action', async () => {
      const strapiMock = {
        ...baseStrapiMock,
        db: {
          query: jest.fn().mockReturnValue({
            delete: jest.fn().mockReturnValue({ id: 1, type: 'publish' }),
            update: jest.fn().mockReturnValue({ id: 1, type: 'publish' }),
            count: jest.fn(),
          }),
        },
      };

      // @ts-expect-error Ignore missing properties
      const releaseService = createReleaseService({ strapi: strapiMock });

      const release = await releaseService.deleteAction(1, 1);

      expect(release).toEqual({ id: 1, type: 'publish' });
    });

    it('throws an error if the release does not exist', () => {
      const strapiMock = {
        ...baseStrapiMock,
        db: {
          query: jest.fn().mockReturnValue({
            delete: jest.fn().mockReturnValue(null),
            updated: jest.fn().mockReturnValue(null),
          }),
        },
      };

      // @ts-expect-error Ignore missing properties
      const releaseService = createReleaseService({ strapi: strapiMock });

      expect(() => releaseService.deleteAction(1, 1)).rejects.toThrow(
        'Action with id 1 not found in release with id 1 or it is already published'
      );
    });
  });

  describe('updateAction', () => {
    it('updates the action', async () => {
      const strapiMock = {
        ...baseStrapiMock,
        db: {
          query: jest.fn().mockReturnValue({
            update: jest.fn().mockReturnValue({ id: 1, type: 'publish' }),
          }),
        },
      };

      // @ts-expect-error Ignore missing properties
      const releaseService = createReleaseService({ strapi: strapiMock });

      const release = await releaseService.updateAction(1, 1, { type: 'publish' });

      expect(release).toEqual({ id: 1, type: 'publish' });
    });

    it('throws an error if the release does not exist or was already published', () => {
      const strapiMock = {
        ...baseStrapiMock,
        db: {
          query: jest.fn().mockReturnValue({
            update: jest.fn().mockReturnValue(null),
          }),
        },
      };

      // @ts-expect-error Ignore missing properties
      const releaseService = createReleaseService({ strapi: strapiMock });

      expect(() => releaseService.updateAction(1, 1, { type: 'publish' })).rejects.toThrow(
        'Action with id 1 not found in release with id 1 or it is already published'
      );
    });
  });

  describe('create', () => {
    it('should set creator fields', async () => {
      const createFn = jest.fn().mockReturnValue({ id: 1, name: 'test' });

      const strapiMock = {
        ...baseStrapiMock,
        db: {
          query: () => ({
            create: createFn,
          }),
        },
      };

      // @ts-expect-error Ignore missing properties
      const releaseService = createReleaseService({ strapi: strapiMock });

      const mockReleaseArgs = {
        name: 'Release name',
      } as any;

      const release = await releaseService.create(mockReleaseArgs, { user: mockUser });

      expect(release).toEqual({ id: 1, name: 'test' });
      expect(createFn).toHaveBeenCalledWith({
        data: {
          createdBy: mockUser.id,
          updatedBy: mockUser.id,
          name: 'Release name',
          status: 'empty',
        },
      });
    });

    it('should create a release', async () => {
      const strapiMock = {
        ...baseStrapiMock,
        db: {
          query: () => ({
            create: jest.fn().mockReturnValue({ id: 1, name: 'test' }),
          }),
        },
      };

      // @ts-expect-error Ignore missing properties
      const releaseService = createReleaseService({ strapi: strapiMock });

      const mockReleaseArgs = {
        name: 'Release name',
      };

      const release = await releaseService.create(mockReleaseArgs, { user: mockUser });

      expect(release).toEqual({ id: 1, name: 'test' });
    });

    it('should set scheduling if scheduledAt is present', async () => {
      const scheduledDate = new Date();

      const strapiMock = {
        ...baseStrapiMock,
        db: {
          query: () => ({
            create: jest.fn().mockReturnValue({ id: 1, name: 'test', scheduledAt: scheduledDate }),
          }),
        },
      };

      // @ts-expect-error Ignore missing properties
      const releaseService = createReleaseService({ strapi: strapiMock });

      const mockReleaseArgs = {
        name: 'Release name',
        scheduledAt: scheduledDate,
      };

      const release = await releaseService.create(mockReleaseArgs, { user: mockUser });

      expect(release).toEqual({ id: 1, name: 'test', scheduledAt: scheduledDate });
      expect(mockSchedulingSet).toHaveBeenCalledWith(1, mockReleaseArgs.scheduledAt);
    });
  });
});<|MERGE_RESOLUTION|>--- conflicted
+++ resolved
@@ -163,7 +163,7 @@
             count: jest.fn(),
           }),
         },
-      };
+      } as any;
 
       const releaseService = createReleaseService({ strapi: strapiMock });
 
@@ -188,7 +188,7 @@
             count: jest.fn(),
           }),
         },
-      };
+      } as any;
 
       const releaseService = createReleaseService({ strapi: strapiMock });
 
@@ -218,9 +218,7 @@
       // @ts-expect-error Ignore missing properties
       const releaseService = createReleaseService({ strapi: strapiMock });
 
-      expect(() =>
-        releaseService.findActions(1, ['api::contentType.contentType'], {})
-      ).rejects.toThrow('No release found for id 1');
+      expect(() => releaseService.findActions(1, {})).rejects.toThrow('No release found for id 1');
     });
   });
 
@@ -337,19 +335,7 @@
 
   describe('publish', () => {
     it('throws an error if the release does not exist', () => {
-<<<<<<< HEAD
-      const strapiMock = {
-        ...baseStrapiMock,
-        db: {
-          query: () => ({
-            findOne: jest.fn().mockReturnValue(null),
-            update: jest.fn(),
-          }),
-        },
-      };
-=======
       mockExecute.mockReturnValueOnce(null);
->>>>>>> 3cc05002
 
       // @ts-expect-error Ignore missing properties
       const releaseService = createReleaseService({ strapi: baseStrapiMock });
@@ -358,19 +344,7 @@
     });
 
     it('throws an error if the release is already published', () => {
-<<<<<<< HEAD
-      const strapiMock = {
-        ...baseStrapiMock,
-        db: {
-          query: () => ({
-            findOne: jest.fn().mockReturnValue({ releasedAt: new Date() }),
-            update: jest.fn(),
-          }),
-        },
-      };
-=======
       mockExecute.mockReturnValueOnce({ id: 1, releasedAt: new Date() });
->>>>>>> 3cc05002
 
       // @ts-expect-error Ignore missing properties
       const releaseService = createReleaseService({ strapi: baseStrapiMock });
@@ -384,15 +358,9 @@
       const strapiMock = {
         ...baseStrapiMock,
         db: {
-<<<<<<< HEAD
-          query: () => ({
-            findOne: jest.fn().mockReturnValue({ releasedAt: null, actions: [] }),
-            update: jest.fn(),
-=======
           ...baseStrapiMock.db,
           query: jest.fn().mockReturnValue({
             findMany: jest.fn().mockReturnValue([]),
->>>>>>> 3cc05002
           }),
         },
       };
@@ -430,17 +398,6 @@
 
       const strapiMock = {
         ...baseStrapiMock,
-<<<<<<< HEAD
-        db: {
-          query: jest.fn(() => ({
-            findOne,
-            findMany,
-            update: jest.fn().mockReturnValue({}),
-          })),
-          transaction: jest.fn().mockImplementation((fn) => fn({ onRollback: jest.fn() })),
-        },
-=======
->>>>>>> 3cc05002
         plugin: jest.fn().mockReturnValue({
           service: jest
             .fn()
@@ -448,8 +405,6 @@
               return servicesMock[service];
             }),
         }),
-<<<<<<< HEAD
-=======
         db: {
           ...baseStrapiMock.db,
           query: jest.fn().mockReturnValue({
@@ -479,11 +434,10 @@
           }),
         },
         entityService: {
-          findOne: jest.fn(),
-          findMany: jest.fn(),
+          findOne,
+          findMany,
           update: jest.fn().mockReturnValue({}),
         },
->>>>>>> 3cc05002
         contentTypes: {
           collectionType: {
             kind: 'collectionType',
@@ -497,36 +451,6 @@
       // @ts-expect-error Ignore missing properties
       const releaseService = createReleaseService({ strapi: strapiMock });
 
-<<<<<<< HEAD
-      // We mock the first call to findOne to get the release info
-      findOne.mockReturnValueOnce({
-        releasedAt: null,
-        actions: [
-          {
-            contentType: 'collectionType',
-            type: 'publish',
-            entry: { id: 1 },
-          },
-          {
-            contentType: 'collectionType',
-            type: 'unpublish',
-            entry: { id: 2 },
-          },
-          {
-            contentType: 'singleType',
-            type: 'publish',
-            entry: { id: 3 },
-          },
-          {
-            contentType: 'singleType',
-            type: 'unbpublish',
-            entry: { id: 4 },
-          },
-        ],
-      });
-
-=======
->>>>>>> 3cc05002
       // We mock the calls to findOne to get singleType entries info
       findOne.mockReturnValueOnce({
         id: 3,
@@ -900,6 +824,8 @@
 
       const mockReleaseArgs = {
         name: 'Release name',
+        scheduledAt: null,
+        timezone: null,
       };
 
       const release = await releaseService.create(mockReleaseArgs, { user: mockUser });
@@ -925,6 +851,7 @@
       const mockReleaseArgs = {
         name: 'Release name',
         scheduledAt: scheduledDate,
+        timezone: null,
       };
 
       const release = await releaseService.create(mockReleaseArgs, { user: mockUser });
