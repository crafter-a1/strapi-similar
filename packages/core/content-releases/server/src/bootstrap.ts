--- conflicted
+++ resolved
@@ -5,27 +5,8 @@
 import { getEntryValidStatus, getService } from './utils';
 
 export const bootstrap = async ({ strapi }: { strapi: LoadedStrapi }) => {
-<<<<<<< HEAD
   if (strapi.ee.features.isEnabled('cms-content-releases')) {
-    // Clean up release-actions when an entry is deleted
-    strapi.db.lifecycles.subscribe({
-      afterDelete(event) {
-        // @ts-expect-error TODO: lifecycles types looks like are not 100% finished
-        const { model, result } = event;
-        // @ts-expect-error TODO: lifecycles types looks like are not 100% finished
-        if (model.kind === 'collectionType') {
-          const { id } = result;
-          strapi.db.query(RELEASE_ACTION_MODEL_UID).deleteMany({
-            where: {
-              target_type: model.uid,
-              target_id: id,
-            },
-          });
-=======
-  if (features.isEnabled('cms-content-releases')) {
-    const contentTypesWithDraftAndPublish = Object.keys(strapi.contentTypes).filter(
-      (uid) => strapi.contentTypes[uid]?.options?.draftAndPublish
-    );
+    const contentTypesWithDraftAndPublish = Object.keys(strapi.contentTypes);
 
     // Clean up release-actions when an entry is deleted
     strapi.db.lifecycles.subscribe({
@@ -63,7 +44,6 @@
         } catch (error) {
           // If an error happens we don't want to block the delete entry flow, but we log the error
           strapi.log.error('Error while deleting release actions after entry delete', { error });
->>>>>>> b6d552f6
         }
       },
       /**
