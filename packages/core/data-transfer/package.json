{
  "name": "@strapi/data-transfer",
<<<<<<< HEAD
  "version": "5.12.0-beta.0",
=======
  "version": "5.11.1",
>>>>>>> 896eb443
  "description": "Data transfer capabilities for Strapi",
  "keywords": [
    "strapi",
    "data",
    "transfer",
    "import",
    "export",
    "backup",
    "restore"
  ],
  "license": "SEE LICENSE IN LICENSE",
  "author": {
    "name": "Strapi Solutions SAS",
    "email": "hi@strapi.io",
    "url": "https://strapi.io"
  },
  "maintainers": [
    {
      "name": "Strapi Solutions SAS",
      "email": "hi@strapi.io",
      "url": "https://strapi.io"
    }
  ],
  "main": "./dist/index.js",
  "module": "./dist/index.mjs",
  "source": "./src/index.ts",
  "types": "./dist/index.d.ts",
  "files": [
    "dist/"
  ],
  "scripts": {
    "build": "run -T npm-run-all clean --parallel build:code build:types",
    "build:code": "run -T rollup -c",
    "build:types": "run -T tsc -p tsconfig.build.json --emitDeclarationOnly",
    "clean": "rimraf ./dist",
    "lint": "run -T eslint .",
    "test:unit": "run -T jest",
    "test:unit:watch": "run -T jest --watch",
    "watch": "run -T rollup -c -w"
  },
  "dependencies": {
<<<<<<< HEAD
    "@strapi/logger": "5.12.0-beta.0",
    "@strapi/types": "5.12.0-beta.0",
    "@strapi/utils": "5.12.0-beta.0",
=======
    "@strapi/logger": "5.11.1",
    "@strapi/types": "5.11.1",
    "@strapi/utils": "5.11.1",
>>>>>>> 896eb443
    "chalk": "4.1.2",
    "cli-table3": "0.6.5",
    "commander": "8.3.0",
    "fs-extra": "11.2.0",
    "inquirer": "8.2.5",
    "lodash": "4.17.21",
    "ora": "5.4.1",
    "resolve-cwd": "3.0.0",
    "semver": "7.5.4",
    "stream-chain": "2.2.5",
    "stream-json": "1.8.0",
    "tar": "6.2.1",
    "tar-stream": "2.2.0",
    "ws": "8.17.1"
  },
  "devDependencies": {
<<<<<<< HEAD
    "@strapi/database": "5.12.0-beta.0",
=======
    "@strapi/database": "5.11.1",
>>>>>>> 896eb443
    "@types/fs-extra": "11.0.4",
    "@types/jest": "29.5.2",
    "@types/koa": "2.13.4",
    "@types/lodash": "^4.14.191",
    "@types/node": "18.19.24",
    "@types/semver": "7.5.0",
    "@types/stream-chain": "2.0.1",
    "@types/stream-json": "1.7.3",
    "@types/tar": "6.1.4",
    "@types/tar-stream": "2.2.2",
    "@types/ws": "^8.5.4",
    "knex": "3.0.1",
    "koa": "2.15.4",
    "rimraf": "5.0.5",
    "typescript": "5.4.4"
  },
  "engines": {
    "node": ">=18.0.0 <=22.x.x",
    "npm": ">=6.0.0"
  }
}<|MERGE_RESOLUTION|>--- conflicted
+++ resolved
@@ -1,10 +1,6 @@
 {
   "name": "@strapi/data-transfer",
-<<<<<<< HEAD
-  "version": "5.12.0-beta.0",
-=======
   "version": "5.11.1",
->>>>>>> 896eb443
   "description": "Data transfer capabilities for Strapi",
   "keywords": [
     "strapi",
@@ -46,15 +42,9 @@
     "watch": "run -T rollup -c -w"
   },
   "dependencies": {
-<<<<<<< HEAD
-    "@strapi/logger": "5.12.0-beta.0",
-    "@strapi/types": "5.12.0-beta.0",
-    "@strapi/utils": "5.12.0-beta.0",
-=======
     "@strapi/logger": "5.11.1",
     "@strapi/types": "5.11.1",
     "@strapi/utils": "5.11.1",
->>>>>>> 896eb443
     "chalk": "4.1.2",
     "cli-table3": "0.6.5",
     "commander": "8.3.0",
@@ -71,11 +61,7 @@
     "ws": "8.17.1"
   },
   "devDependencies": {
-<<<<<<< HEAD
-    "@strapi/database": "5.12.0-beta.0",
-=======
     "@strapi/database": "5.11.1",
->>>>>>> 896eb443
     "@types/fs-extra": "11.0.4",
     "@types/jest": "29.5.2",
     "@types/koa": "2.13.4",
