import { PassThrough, Transform, Readable, Writable, Stream } from 'stream';
import { extname } from 'path';
import { EOL } from 'os';
import { isEmpty, uniq, last } from 'lodash/fp';
import { diff as semverDiff } from 'semver';
import type { Schema } from '@strapi/strapi';

import type {
  IAsset,
  IDestinationProvider,
  IEntity,
  IMetadata,
  ISourceProvider,
  ITransferEngine,
  ITransferEngineOptions,
  TransferProgress,
  ITransferResults,
  TransferStage,
  TransferTransform,
<<<<<<< HEAD
  IProvider,
=======
  TransferFilters,
  TransferFilterPreset,
>>>>>>> 532a5c04
} from '../../types';
import type { Diff } from '../utils/json';

import { compareSchemas, validateProvider } from './validation';
import { filter, map } from '../utils/stream';

import { TransferEngineValidationError } from './errors';
import {
  createDiagnosticReporter,
  IDiagnosticReporter,
  ErrorDiagnosticSeverity,
} from './diagnostic';

export const TRANSFER_STAGES: ReadonlyArray<TransferStage> = Object.freeze([
  'entities',
  'links',
  'assets',
  'schemas',
  'configuration',
]);

export type TransferGroupFilter = Record<TransferFilterPreset, TransferFilters>;

/**
 * Preset filters for only/exclude options
 * */
export const TransferGroupPresets: TransferGroupFilter = {
  content: {
    links: true, // Example: content includes the entire links stage
    entities: true,
    // TODO: If we need to implement filtering on a running stage, it would be done like this, but we still need to implement it
    // [
    //   // Example: content processes the entities stage, but filters individual entities
    //   {
    //     filter(data) {
    //       return shouldIncludeThisData(data);
    //     },
    //   },
    // ],
  },
  files: {
    assets: true,
    links: true,
  },
  config: {
    configuration: true,
  },
};

export const DEFAULT_VERSION_STRATEGY = 'ignore';
export const DEFAULT_SCHEMA_STRATEGY = 'strict';

type SchemaMap = Record<string, Schema>;

class TransferEngine<
  S extends ISourceProvider = ISourceProvider,
  D extends IDestinationProvider = IDestinationProvider
> implements ITransferEngine
{
  sourceProvider: ISourceProvider;

  destinationProvider: IDestinationProvider;

  options: ITransferEngineOptions;

  #metadata: { source?: IMetadata; destination?: IMetadata } = {};

  progress: {
    data: TransferProgress;
    stream: PassThrough;
  };

  diagnostics: IDiagnosticReporter;

  constructor(sourceProvider: S, destinationProvider: D, options: ITransferEngineOptions) {
    this.diagnostics = createDiagnosticReporter();

    validateProvider('source', sourceProvider);
    validateProvider('destination', destinationProvider);

    this.sourceProvider = sourceProvider;
    this.destinationProvider = destinationProvider;
    this.options = options;

    this.progress = { data: {}, stream: new PassThrough({ objectMode: true }) };
  }

  /**
   * Report a fatal error and throw it
   */
  #panic(error: Error) {
    this.#reportError(error, 'fatal');

    throw error;
  }

  /**
   * Report an error diagnostic
   */
  #reportError(error: Error, severity: ErrorDiagnosticSeverity) {
    this.diagnostics.report({
      kind: 'error',
      details: {
        severity,
        createdAt: new Date(),
        name: error.name,
        message: error.message,
        error,
      },
    });
  }

  /**
   * Report a warning diagnostic
   */
  #reportWarning(message: string, origin?: string) {
    this.diagnostics.report({
      kind: 'warning',
      details: { createdAt: new Date(), message, origin },
    });
  }

  /**
   * Report an info diagnostic
   */
  #reportInfo(message: string, params?: unknown) {
    this.diagnostics.report({
      kind: 'info',
      details: { createdAt: new Date(), message, params },
    });
  }

  /**
   * Create and return a transform stream based on the given stage and options.
   *
   * Allowed transformations includes 'filter' and 'map'.
   */
  #createStageTransformStream<T extends TransferStage>(
    key: T,
    options: { includeGlobal?: boolean } = {}
  ): PassThrough | Transform {
    const { includeGlobal = true } = options;
    const { global: globalTransforms, [key]: stageTransforms } = this.options?.transforms ?? {};

    let stream = new PassThrough({ objectMode: true });

    const applyTransforms = <U>(transforms: TransferTransform<U>[] = []) => {
      for (const transform of transforms) {
        if ('filter' in transform) {
          stream = stream.pipe(filter(transform.filter));
        }

        if ('map' in transform) {
          stream = stream.pipe(map(transform.map));
        }
      }
    };

    if (includeGlobal) {
      applyTransforms(globalTransforms);
    }

    applyTransforms(stageTransforms as TransferTransform<unknown>[]);

    return stream;
  }

  /**
   * Update the Engine's transfer progress data for a given stage.
   *
   * Providing aggregate options enable custom computation to get the size (bytes) or the aggregate key associated with the data
   */
  #updateTransferProgress<T = unknown>(
    stage: TransferStage,
    data: T,
    aggregate?: {
      size?: (value: T) => number;
      key?: (value: T) => string;
    }
  ) {
    if (!this.progress.data[stage]) {
      this.progress.data[stage] = { count: 0, bytes: 0 };
    }

    const stageProgress = this.progress.data[stage];

    if (!stageProgress) {
      return;
    }

    const size = aggregate?.size?.(data) ?? JSON.stringify(data).length;
    const key = aggregate?.key?.(data);

    stageProgress.count += 1;
    stageProgress.bytes += size;

    // Handle aggregate updates if necessary
    if (key) {
      if (!stageProgress.aggregates) {
        stageProgress.aggregates = {};
      }

      const { aggregates } = stageProgress;

      if (!aggregates[key]) {
        aggregates[key] = { count: 0, bytes: 0 };
      }

      aggregates[key].count += 1;
      aggregates[key].bytes += size;
    }
  }

  /**
   * Create and return a PassThrough stream.
   *
   * Upon writing data into it, it'll update the Engine's transfer progress data and trigger stage update events.
   */
  #progressTracker(
    stage: TransferStage,
    aggregate?: {
      size?(value: unknown): number;
      key?(value: unknown): string;
    }
  ) {
    return new PassThrough({
      objectMode: true,
      transform: (data, _encoding, callback) => {
        this.#updateTransferProgress(stage, data, aggregate);
        this.#emitStageUpdate('progress', stage);
        callback(null, data);
      },
    });
  }

  /**
   * Shorthand method used to trigger transfer update events to every listeners
   */
  #emitTransferUpdate(type: 'init' | 'start' | 'finish' | 'error', payload?: object) {
    this.progress.stream.emit(`transfer::${type}`, payload);
  }

  /**
   * Shorthand method used to trigger stage update events to every listeners
   */
  #emitStageUpdate(type: 'start' | 'finish' | 'progress' | 'skip', transferStage: TransferStage) {
    this.progress.stream.emit(`stage::${type}`, {
      data: this.progress.data,
      stage: transferStage,
    });
  }

  /**
   * Run a version check between two strapi version (source and destination) using the strategy given to the engine during initialization.
   *
   * If there is a mismatch, throws a validation error.
   */
  #assertStrapiVersionIntegrity(sourceVersion?: string, destinationVersion?: string) {
    const strategy = this.options.versionStrategy || DEFAULT_VERSION_STRATEGY;

    const reject = () => {
      throw new TransferEngineValidationError(
        `The source and destination provide are targeting incompatible Strapi versions (using the "${strategy}" strategy). The source (${this.sourceProvider.name}) version is ${sourceVersion} and the destination (${this.destinationProvider.name}) version is ${destinationVersion}`,
        {
          check: 'strapi.version',
          strategy,
          versions: { source: sourceVersion, destination: destinationVersion },
        }
      );
    };

    if (
      !sourceVersion ||
      !destinationVersion ||
      strategy === 'ignore' ||
      destinationVersion === sourceVersion
    ) {
      return;
    }

    let diff;
    try {
      diff = semverDiff(sourceVersion, destinationVersion);
    } catch {
      reject();
    }

    if (!diff) {
      return;
    }

    const validPatch = ['prelease', 'build'];
    const validMinor = [...validPatch, 'patch', 'prepatch'];
    const validMajor = [...validMinor, 'minor', 'preminor'];
    if (strategy === 'patch' && validPatch.includes(diff)) {
      return;
    }
    if (strategy === 'minor' && validMinor.includes(diff)) {
      return;
    }
    if (strategy === 'major' && validMajor.includes(diff)) {
      return;
    }

    reject();
  }

  /**
   * Run a check between two set of schemas (source and destination) using the strategy given to the engine during initialization.
   *
   * If there are differences and/or incompatibilities between source and destination schemas, then throw a validation error.
   */
  #assertSchemasMatching(sourceSchemas: SchemaMap, destinationSchemas: SchemaMap) {
    const strategy = this.options.schemaStrategy || DEFAULT_SCHEMA_STRATEGY;

    if (strategy === 'ignore') {
      return;
    }

    const keys = uniq(Object.keys(sourceSchemas).concat(Object.keys(destinationSchemas)));
    const diffs: { [key: string]: Diff[] } = {};

    keys.forEach((key) => {
      const sourceSchema = sourceSchemas[key];
      const destinationSchema = destinationSchemas[key];
      const schemaDiffs = compareSchemas(sourceSchema, destinationSchema, strategy);

      if (schemaDiffs.length) {
        diffs[key] = schemaDiffs;
      }
    });

    if (!isEmpty(diffs)) {
      const formattedDiffs = Object.entries(diffs)
        .map(([uid, ctDiffs]) => {
          let msg = `- ${uid}:${EOL}`;

          msg += ctDiffs
            .sort((a, b) => (a.kind > b.kind ? -1 : 1))
            .map((diff) => {
              if (diff.kind === 'added') {
                return `Added "${diff.path}": "${diff.value}" (${diff.type})`;
              }

              if (diff.kind === 'deleted') {
                return `Removed "${diff.path}"`;
              }

              if (diff.kind === 'modified') {
                return `Modified "${diff.path}". "${diff.values[0]}" (${diff.types[0]}) => "${diff.values[1]}" (${diff.types[1]})`;
              }

              throw new Error(`Invalid diff found for "${uid}"`);
            })
            .map((line) => `  - ${line}`)
            .join(EOL);

          return msg;
        })
        .join(EOL);

      throw new TransferEngineValidationError(
        `Invalid schema changes detected during integrity checks (using the ${strategy} strategy). Please find a summary of the changes below:\n${formattedDiffs}`,
        {
          check: 'schema.changes',
          strategy,
          diffs,
        }
      );
    }
  }

<<<<<<< HEAD
  /**
   * Build a run a stage transfer based on the given parameters.
   */
=======
  shouldSkipStage(stage: TransferStage) {
    const { exclude, only } = this.options;

    // everything is included by default unless 'only' has been set
    let included = isEmpty(only);
    if (only?.length > 0) {
      included = only.some((transferGroup) => {
        return TransferGroupPresets[transferGroup][stage];
      });
    }

    if (exclude?.length > 0) {
      if (included) {
        included = !exclude.some((transferGroup) => {
          return TransferGroupPresets[transferGroup][stage];
        });
      }
    }

    return !included;
  }

>>>>>>> 532a5c04
  async #transferStage(options: {
    stage: TransferStage;
    source?: Readable;
    destination?: Writable;
    transform?: PassThrough;
    tracker?: PassThrough;
  }) {
    const { stage, source, destination, transform, tracker } = options;

    if (!source || !destination || this.shouldSkipStage(stage)) {
      // Wait until source and destination are closed
      const results = await Promise.allSettled(
        [source, destination].map((stream) => {
          // if stream is undefined or already closed, resolve immediately
          if (!stream || stream.destroyed) {
            return Promise.resolve();
          }

          // Wait until the close event is produced and then destroy the stream and resolve
          return new Promise((resolve, reject) => {
            stream.on('close', resolve).on('error', reject).destroy();
          });
        })
      );

      results.forEach((state) => {
        if (state.status === 'rejected') {
          this.#reportWarning(state.reason, `transfer(${stage})`);
        }
      });

      this.#emitStageUpdate('skip', stage);

      return;
    }

    this.#emitStageUpdate('start', stage);

    await new Promise<void>((resolve, reject) => {
      let stream: Stream = source;

      if (transform) {
        stream = stream.pipe(transform);
      }

      if (tracker) {
        stream = stream.pipe(tracker);
      }

      stream
        .pipe(destination)
        .on('error', (e) => {
          // TODO ?
          // this.#reportError(e, 'error');
          // destination.destroy(e);
          reject(e);
        })
        .on('close', resolve);
    });

    this.#emitStageUpdate('finish', stage);
  }

  async init(): Promise<void> {
    // Resolve providers' resource and store
    // them in the engine's internal state
    await this.#resolveProviderResource();

    // Update the destination provider's source metadata
    const { source: sourceMetadata } = this.#metadata;

    if (sourceMetadata) {
      this.destinationProvider.setMetadata?.('source', sourceMetadata);
    }
  }

  /**
   * Run the bootstrap method in both source and destination providers
   */
  async bootstrap(): Promise<void> {
    const results = await Promise.allSettled([
      this.sourceProvider.bootstrap?.(),
      this.destinationProvider.bootstrap?.(),
    ]);

    results.forEach((result) => {
      if (result.status === 'rejected') {
        this.#panic(result.reason);
      }
    });
  }

  /**
   * Run the close method in both source and destination providers
   */
  async close(): Promise<void> {
    const results = await Promise.allSettled([
      this.sourceProvider.close?.(),
      this.destinationProvider.close?.(),
    ]);

    results.forEach((result) => {
      if (result.status === 'rejected') {
        this.#panic(result.reason);
      }
    });
  }

  async #resolveProviderResource() {
    const sourceMetadata = await this.sourceProvider.getMetadata();
    const destinationMetadata = await this.destinationProvider.getMetadata();

    if (sourceMetadata) {
      this.#metadata.source = sourceMetadata;
    }

    if (destinationMetadata) {
      this.#metadata.destination = destinationMetadata;
    }
  }

  async integrityCheck() {
    try {
      const sourceMetadata = await this.sourceProvider.getMetadata();
      const destinationMetadata = await this.destinationProvider.getMetadata();

      if (sourceMetadata && destinationMetadata) {
        this.#assertStrapiVersionIntegrity(
          sourceMetadata?.strapi?.version,
          destinationMetadata?.strapi?.version
        );
      }

      const sourceSchemas = (await this.sourceProvider.getSchemas?.()) as SchemaMap;
      const destinationSchemas = (await this.destinationProvider.getSchemas?.()) as SchemaMap;

      if (sourceSchemas && destinationSchemas) {
        this.#assertSchemasMatching(sourceSchemas, destinationSchemas);
      }
    } catch (error) {
      if (error instanceof Error) {
        this.#panic(error);
      }

      throw error;
    }
  }

  async transfer(): Promise<ITransferResults<S, D>> {
    // reset data between transfers
    this.progress.data = {};

    try {
      this.#emitTransferUpdate('init');
      await this.bootstrap();
      await this.init();

      await this.integrityCheck();

      this.#emitTransferUpdate('start');

      await this.beforeTransfer();

      // Run the transfer stages
      await this.transferSchemas();
      await this.transferEntities();
      await this.transferAssets();
      await this.transferLinks();
      await this.transferConfiguration();
      // Gracefully close the providers
      await this.close();

      this.#emitTransferUpdate('finish');
    } catch (e: unknown) {
      this.#emitTransferUpdate('error', { error: e });

      const lastDiagnostic = last(this.diagnostics.stack.items);

      // Do not report an error diagnostic if the last one reported the same error
      if (
        e instanceof Error &&
        (!lastDiagnostic || lastDiagnostic.kind !== 'error' || lastDiagnostic.details.error !== e)
      ) {
        this.#reportError(e, 'fatal');
      }

      // Rollback the destination provider if an exception is thrown during the transfer
      // Note: This will be configurable in the future
      await this.destinationProvider.rollback?.(e as Error);

      throw e;
    }

    return {
      source: this.sourceProvider.results,
      destination: this.destinationProvider.results,
      engine: this.progress.data,
    };
  }

  async beforeTransfer(): Promise<void> {
    const runWithDiagnostic = async (provider: IProvider) => {
      try {
        await provider.beforeTransfer?.();
      } catch (error) {
        // Error happening during the before transfer step should be considered fatal errors
        if (error instanceof Error) {
          this.#panic(error);
        } else {
          this.#panic(
            new Error(`Unknwon error when executing "beforeTransfer" on the ${origin} provider`)
          );
        }
      }
    };

    await runWithDiagnostic(this.sourceProvider);
    await runWithDiagnostic(this.destinationProvider);
  }

  async transferSchemas(): Promise<void> {
    const stage: TransferStage = 'schemas';

    const source = await this.sourceProvider.createSchemasReadStream?.();
    const destination = await this.destinationProvider.createSchemasWriteStream?.();

    const transform = this.#createStageTransformStream(stage);
    const tracker = this.#progressTracker(stage, { key: (value: Schema) => value.modelType });

    await this.#transferStage({ stage, source, destination, transform, tracker });
  }

  async transferEntities(): Promise<void> {
    const stage: TransferStage = 'entities';

    const source = await this.sourceProvider.createEntitiesReadStream?.();
    const destination = await this.destinationProvider.createEntitiesWriteStream?.();

    const transform = this.#createStageTransformStream(stage);
    const tracker = this.#progressTracker(stage, { key: (value: IEntity) => value.type });

    await this.#transferStage({ stage, source, destination, transform, tracker });
  }

  async transferLinks(): Promise<void> {
    const stage: TransferStage = 'links';

    const source = await this.sourceProvider.createLinksReadStream?.();
    const destination = await this.destinationProvider.createLinksWriteStream?.();

    const transform = this.#createStageTransformStream(stage);
    const tracker = this.#progressTracker(stage);

    await this.#transferStage({ stage, source, destination, transform, tracker });
  }

  async transferAssets(): Promise<void> {
    const stage: TransferStage = 'assets';

    const source = await this.sourceProvider.createAssetsReadStream?.();
    const destination = await this.destinationProvider.createAssetsWriteStream?.();

    const transform = this.#createStageTransformStream(stage);
    const tracker = this.#progressTracker(stage, {
      size: (value: IAsset) => value.stats.size,
      key: (value: IAsset) => extname(value.filename) ?? 'NA',
    });

    await this.#transferStage({ stage, source, destination, transform, tracker });
  }

  async transferConfiguration(): Promise<void> {
    const stage: TransferStage = 'configuration';

    const source = await this.sourceProvider.createConfigurationReadStream?.();
    const destination = await this.destinationProvider.createConfigurationWriteStream?.();

    const transform = this.#createStageTransformStream(stage);
    const tracker = this.#progressTracker(stage);

    await this.#transferStage({ stage, source, destination, transform, tracker });
  }
}

export const createTransferEngine = <S extends ISourceProvider, D extends IDestinationProvider>(
  sourceProvider: S,
  destinationProvider: D,
  options: ITransferEngineOptions
): TransferEngine<S, D> => {
  return new TransferEngine<S, D>(sourceProvider, destinationProvider, options);
};<|MERGE_RESOLUTION|>--- conflicted
+++ resolved
@@ -17,12 +17,9 @@
   ITransferResults,
   TransferStage,
   TransferTransform,
-<<<<<<< HEAD
   IProvider,
-=======
   TransferFilters,
   TransferFilterPreset,
->>>>>>> 532a5c04
 } from '../../types';
 import type { Diff } from '../utils/json';
 
@@ -395,11 +392,6 @@
     }
   }
 
-<<<<<<< HEAD
-  /**
-   * Build a run a stage transfer based on the given parameters.
-   */
-=======
   shouldSkipStage(stage: TransferStage) {
     const { exclude, only } = this.options;
 
@@ -422,7 +414,6 @@
     return !included;
   }
 
->>>>>>> 532a5c04
   async #transferStage(options: {
     stage: TransferStage;
     source?: Readable;
