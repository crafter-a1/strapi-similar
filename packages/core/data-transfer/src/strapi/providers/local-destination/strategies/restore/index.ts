<<<<<<< HEAD
import type { Core, Struct } from '@strapi/types';
=======
import type { LoadedStrapi, Schema, Common } from '@strapi/types';
import type { Model } from '@strapi/database';
>>>>>>> 651a6b8d
import { ProviderTransferError } from '../../../../../errors/providers';
import * as queries from '../../../../queries';

export interface IRestoreOptions {
  assets?: boolean; // delete media library files before transfer
  configuration?: {
    webhook?: boolean; // delete webhooks before transfer
    coreStore?: boolean; // delete core store before transfer
  };
  entities?: {
    include?: string[]; // only delete these stage entities before transfer
    exclude?: string[]; // exclude these stage entities from deletion
    filters?: ((contentType: Struct.ContentTypeSchema) => boolean)[]; // custom filters to exclude a content type from deletion
    params?: { [uid: string]: unknown }; // params object passed to deleteMany before transfer for custom deletions
  };
}

interface IDeleteResults {
  count: number;
  aggregate: { [uid: string]: { count: number } };
}

export const deleteRecords = async (strapi: Core.LoadedStrapi, options: IRestoreOptions) => {
  const entities = await deleteEntitiesRecords(strapi, options);
  const configuration = await deleteConfigurationRecords(strapi, options);

  return {
    count: entities.count + configuration.count,
    entities,
    configuration,
  };
};

const deleteEntitiesRecords = async (
  strapi: Core.LoadedStrapi,
  options: IRestoreOptions = {}
): Promise<IDeleteResults> => {
  const { entities } = options;
<<<<<<< HEAD
  const query = queries.entity.createEntityQuery(strapi);
  type A = typeof strapi.contentTypes;
  const contentTypes = Object.values(strapi.contentTypes) as Struct.ContentTypeSchema[];
=======
>>>>>>> 651a6b8d

  const models = strapi.get('models').get() as Model[];
  const contentTypes = Object.values(strapi.contentTypes) as Schema.ContentType[];

  const contentTypesToClear = contentTypes
    .filter((contentType) => {
      let removeThisContentType = true;

      // include means "only include these types" so if it's not in here, it's not being included
      if (entities?.include) {
        removeThisContentType = entities.include.includes(contentType.uid);
      }

      // if something is excluded, remove it. But lack of being excluded doesn't mean it's kept
      if (entities?.exclude && entities.exclude.includes(contentType.uid)) {
        removeThisContentType = false;
      }

      if (entities?.filters) {
        removeThisContentType = entities.filters.every((filter) => filter(contentType));
      }

      return removeThisContentType;
    })
    .map((contentType) => contentType.uid);

  const modelsToClear = models
    .filter((model) => {
      if (contentTypesToClear.includes(model.uid as Common.UID.ContentType)) {
        return false;
      }

      let removeThisModel = true;

      // include means "only include these types" so if it's not in here, it's not being included
      if (entities?.include) {
        removeThisModel = entities.include.includes(model.uid);
      }

      // if something is excluded, remove it. But lack of being excluded doesn't mean it's kept
      if (entities?.exclude && entities.exclude.includes(model.uid)) {
        removeThisModel = false;
      }

      return removeThisModel;
    })
    .map((model) => model.uid);

  const [results, updateResults] = useResults([...contentTypesToClear, ...modelsToClear]);

  const contentTypeQuery = queries.entity.createEntityQuery(strapi);

  const contentTypePromises = contentTypesToClear.map(async (uid) => {
    const result = await contentTypeQuery(uid).deleteMany(entities?.params);

    if (result) {
      updateResults(result.count || 0, uid);
    }
  });

  const modelsPromises = modelsToClear.map(async (uid) => {
    const result = await strapi.db.query(uid).deleteMany({});

    if (result) {
      updateResults(result.count || 0, uid);
    }
  });

  await Promise.all([...contentTypePromises, ...modelsPromises]);

  return results;
};

const deleteConfigurationRecords = async (
  strapi: Core.LoadedStrapi,
  options: IRestoreOptions = {}
): Promise<IDeleteResults> => {
  const { coreStore = true, webhook = true } = options?.configuration ?? {};

  const models: string[] = [];

  if (coreStore) {
    models.push('strapi::core-store');
  }

  if (webhook) {
    models.push('strapi::webhook');
  }

  const [results, updateResults] = useResults(models);

  const deletePromises = models.map(async (uid) => {
    const result = await strapi.db.query(uid).deleteMany({});

    if (result) {
      updateResults(result.count, uid);
    }
  });

  await Promise.all(deletePromises);

  return results;
};

const useResults = (
  keys: string[]
): [IDeleteResults, (count: number, key?: string) => void | never] => {
  const results: IDeleteResults = {
    count: 0,
    aggregate: keys.reduce((acc, key) => ({ ...acc, [key]: { count: 0 } }), {}),
  };

  const update = (count: number, key?: string) => {
    if (key) {
      if (!(key in results.aggregate)) {
        throw new ProviderTransferError(`Unknown key "${key}" provided in results update`);
      }

      results.aggregate[key].count += count;
    }

    results.count += count;
  };

  return [results, update];
};

export * from './entities';
export * from './configuration';
export * from './links';<|MERGE_RESOLUTION|>--- conflicted
+++ resolved
@@ -1,9 +1,5 @@
-<<<<<<< HEAD
-import type { Core, Struct } from '@strapi/types';
-=======
-import type { LoadedStrapi, Schema, Common } from '@strapi/types';
+import type { Core, UID, Struct } from '@strapi/types';
 import type { Model } from '@strapi/database';
->>>>>>> 651a6b8d
 import { ProviderTransferError } from '../../../../../errors/providers';
 import * as queries from '../../../../queries';
 
@@ -42,15 +38,9 @@
   options: IRestoreOptions = {}
 ): Promise<IDeleteResults> => {
   const { entities } = options;
-<<<<<<< HEAD
-  const query = queries.entity.createEntityQuery(strapi);
-  type A = typeof strapi.contentTypes;
-  const contentTypes = Object.values(strapi.contentTypes) as Struct.ContentTypeSchema[];
-=======
->>>>>>> 651a6b8d
 
   const models = strapi.get('models').get() as Model[];
-  const contentTypes = Object.values(strapi.contentTypes) as Schema.ContentType[];
+  const contentTypes = Object.values(strapi.contentTypes) as Struct.ContentTypeSchema[];
 
   const contentTypesToClear = contentTypes
     .filter((contentType) => {
@@ -76,7 +66,7 @@
 
   const modelsToClear = models
     .filter((model) => {
-      if (contentTypesToClear.includes(model.uid as Common.UID.ContentType)) {
+      if (contentTypesToClear.includes(model.uid as UID.ContentType)) {
         return false;
       }
 
