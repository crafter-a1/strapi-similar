--- conflicted
+++ resolved
@@ -1,13 +1,8 @@
 import _ from 'lodash';
 import { has, omit, pipe, assign } from 'lodash/fp';
 
-<<<<<<< HEAD
-import { contentTypes as contentTypesUtils, mapAsync, errors } from '@strapi/utils';
+import { contentTypes as contentTypesUtils, async, errors } from '@strapi/utils';
 import type { Modules, UID, Data, Utils, Schema } from '@strapi/types';
-=======
-import { contentTypes as contentTypesUtils, async, errors } from '@strapi/utils';
-import type { Attribute, Common, Schema, Utils, EntityService } from '@strapi/types';
->>>>>>> 377d4786
 
 type LoadedComponents<TUID extends UID.Schema> = Data.Entity<
   TUID,
