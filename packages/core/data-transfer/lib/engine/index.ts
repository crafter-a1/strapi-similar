--- conflicted
+++ resolved
@@ -243,15 +243,6 @@
     }
   }
 
-<<<<<<< HEAD
-=======
-  validateTransferOptions() {
-    if (!VALID_STRATEGIES.includes(this.options.strategy)) {
-      throw new Error(`Invalid stategy ${this.options.strategy}`);
-    }
-  }
-
->>>>>>> 811dc64a
   async transfer(): Promise<ITransferResults<S, D>> {
     try {
       await this.bootstrap();
