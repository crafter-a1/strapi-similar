<<<<<<< HEAD
=======
// import { createLogger } from '@strapi/logger';
import type { IDestinationProvider, IMetadata, ProviderType, IConfiguration } from '../../../types';
import { deleteAllRecords, DeleteOptions, restoreConfigs } from './restore';

>>>>>>> 15c59889
import chalk from 'chalk';
import { Writable } from 'stream';

import type { IDestinationProvider, IMetadata, ProviderType } from '../../../types';
import { deleteAllRecords, DeleteOptions } from './restore';
import { mapSchemasValues } from '../../utils';

export const VALID_STRATEGIES = ['restore', 'merge'];

interface ILocalStrapiDestinationProviderOptions {
  getStrapi(): Strapi.Strapi | Promise<Strapi.Strapi>;
  restore?: DeleteOptions;
  strategy: 'restore' | 'merge';
}

export const createLocalStrapiDestinationProvider = (
  options: ILocalStrapiDestinationProviderOptions
) => {
  return new LocalStrapiDestinationProvider(options);
};

class LocalStrapiDestinationProvider implements IDestinationProvider {
  name = 'destination::local-strapi';

  type: ProviderType = 'destination';

  options: ILocalStrapiDestinationProviderOptions;

  strapi?: Strapi.Strapi;

  constructor(options: ILocalStrapiDestinationProviderOptions) {
    this.options = options;
  }

  async bootstrap(): Promise<void> {
    this.#validateOptions();
    this.strapi = await this.options.getStrapi();
  }

  async close(): Promise<void> {
    await this.strapi?.destroy?.();
  }

  #validateOptions() {
    if (!VALID_STRATEGIES.includes(this.options.strategy)) {
      throw new Error(`Invalid stategy ${this.options.strategy}`);
    }
  }

  async #deleteAll() {
    if (!this.strapi) {
      throw new Error('Strapi instance not found');
    }
    return deleteAllRecords(this.strapi, this.options.restore);
  }

  async beforeTransfer() {
    if (this.options.strategy === 'restore') {
      await this.#deleteAll();
    }
  }

  getMetadata(): IMetadata | Promise<IMetadata> {
    const strapiVersion = strapi.config.get('info.strapi');
    const createdAt = new Date().toISOString();

    const plugins = Object.keys(strapi.plugins);

    return {
      createdAt,
      strapi: {
        version: strapiVersion,
        plugins: plugins.map((name) => ({
          name,
          // TODO: Get the plugin actual version when it'll be available
          version: strapiVersion,
        })),
      },
    };
  }

  getSchemas() {
    if (!this.strapi) {
      throw new Error('Not able to get Schemas. Strapi instance not found');
    }

    const schemas = {
      ...this.strapi.contentTypes,
      ...this.strapi.components,
    };

    return mapSchemasValues(schemas);
  }

  async getConfigurationStream(): Promise<Writable> {
    if (!this.strapi) {
      throw new Error('Not able to stream Configurations. Strapi instance not found');
    }

    return new Writable({
      objectMode: true,
      write: async (config: IConfiguration<any>, _encoding, callback) => {
        try {
          if (this.options.strategy === 'restore' && this.strapi) {
            await restoreConfigs(this.strapi, config);
          }
          callback();
        } catch (error) {
          callback(
            new Error(
              `Failed to import ${chalk.yellowBright(config.type)} (${chalk.greenBright(
                config.value.id
              )}`
            )
          );
        }
      },
    });
  }
}<|MERGE_RESOLUTION|>--- conflicted
+++ resolved
@@ -1,10 +1,3 @@
-<<<<<<< HEAD
-=======
-// import { createLogger } from '@strapi/logger';
-import type { IDestinationProvider, IMetadata, ProviderType, IConfiguration } from '../../../types';
-import { deleteAllRecords, DeleteOptions, restoreConfigs } from './restore';
-
->>>>>>> 15c59889
 import chalk from 'chalk';
 import { Writable } from 'stream';
 
