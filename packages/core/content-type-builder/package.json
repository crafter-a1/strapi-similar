--- conflicted
+++ resolved
@@ -58,19 +58,11 @@
   "dependencies": {
     "@reduxjs/toolkit": "1.9.7",
     "@sindresorhus/slugify": "1.1.0",
-<<<<<<< HEAD
     "@strapi/design-system": "1.16.0",
-    "@strapi/generators": "4.20.3",
-    "@strapi/helper-plugin": "4.20.3",
-    "@strapi/icons": "1.16.0",
-    "@strapi/utils": "4.20.3",
-=======
-    "@strapi/design-system": "1.15.0",
     "@strapi/generators": "4.20.4",
     "@strapi/helper-plugin": "4.20.4",
-    "@strapi/icons": "1.15.0",
+    "@strapi/icons": "1.16.0",
     "@strapi/utils": "4.20.4",
->>>>>>> f37fdb46
     "fs-extra": "10.0.0",
     "immer": "9.0.19",
     "koa-bodyparser": "4.4.1",
