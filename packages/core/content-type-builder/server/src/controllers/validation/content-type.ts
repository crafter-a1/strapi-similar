--- conflicted
+++ resolved
@@ -3,7 +3,7 @@
 import { flatMap, getOr, has, snakeCase } from 'lodash/fp';
 import { yup, validateYupSchema } from '@strapi/utils';
 
-import type { Struct, Internal, Utils } from '@strapi/types';
+import type { Struct, Internal } from '@strapi/types';
 import { getService } from '../../utils';
 import { modelTypes, DEFAULT_TYPES, typeKinds } from '../../services/constants';
 import { createSchema } from './model-schema';
@@ -12,16 +12,10 @@
 
 // Input flattens some fields of the "info" into the root type
 export type CreateContentTypeInput = {
-<<<<<<< HEAD
   contentType?: Partial<Struct.ContentTypeSchema> & Partial<Struct.ContentTypeSchemaInfo>;
   components?: Array<
-    Utils.Intersect<
-      [
-        Partial<Struct.ComponentSchema>,
-        Partial<Struct.SchemaInfo>,
-        { tmpUID?: Internal.UID.Component }
-      ]
-    >
+    Partial<Struct.ComponentSchema> &
+      Partial<Struct.SchemaInfo> & { tmpUID?: Internal.UID.Component }
   >;
   singularName: Struct.ContentTypeSchemaInfo['singularName'];
   attributes: Struct.SchemaAttributes & Record<string, any>;
@@ -31,21 +25,8 @@
   displayName: Struct.ContentTypeSchemaInfo['displayName'];
   description: Struct.ContentTypeSchemaInfo['description'];
   options?: Struct.SchemaOptions;
+  draftAndPublish?: Struct.SchemaOptions['draftAndPublish'];
   pluginOptions?: Struct.ContentTypeSchema['pluginOptions'];
-=======
-  contentType?: Partial<Schema.ContentType> & Partial<Schema.ContentTypeInfo>;
-  components?: Array<Partial<Schema.Component> & Partial<Schema.Info> & { tmpUID?: UID.Component }>;
-  singularName: Schema.ContentTypeInfo['singularName'];
-  attributes: Schema.Attributes & Record<string, any>;
-  kind: Schema.ContentTypeKind;
-  collectionName?: Schema.CollectionType['collectionName'];
-  pluralName: Schema.ContentTypeInfo['pluralName'];
-  displayName: Schema.ContentTypeInfo['displayName'];
-  description: Schema.ContentTypeInfo['description'];
-  options?: Schema.Options;
-  draftAndPublish?: Schema.Options['draftAndPublish'];
-  pluginOptions?: Schema.ContentType['pluginOptions'];
->>>>>>> f62c536b
   config?: object;
 };
 
