/* eslint-disable no-template-curly-in-string */ // yup templates need to be in this format

'use strict';

const { flatMap, getOr, has } = require('lodash/fp');
const { yup, validateYupSchema } = require('@strapi/utils');

const { getService } = require('../../utils');
const { modelTypes, DEFAULT_TYPES, typeKinds } = require('../../services/constants');
const createSchema = require('./model-schema');
const { removeEmptyDefaults, removeDeletedUIDTargetFields } = require('./data-transform');
const { nestedComponentSchema } = require('./component');

/**
 * Allowed relation per type kind
 */
const VALID_RELATIONS = {
  [typeKinds.SINGLE_TYPE]: [
    'oneToOne',
    'oneToMany',
    'morphOne',
    'morphMany',
    'morphToOne',
    'morphToMany',
  ],
  [typeKinds.COLLECTION_TYPE]: [
    'oneToOne',
    'oneToMany',
    'manyToOne',
    'manyToMany',
    'morphOne',
    'morphMany',
    'morphToOne',
    'morphToMany',
  ],
};

/**
 * Allowed types
 */
const VALID_TYPES = [...DEFAULT_TYPES, 'uid', 'component', 'dynamiczone', 'customField'];

/**
 * Returns a yup schema to validate a content type payload
 * @param {Object} data payload
 */
const createContentTypeSchema = (data, { isEdition = false } = {}) => {
  const kind = getOr(typeKinds.COLLECTION_TYPE, 'contentType.kind', data);
  const contentTypeSchema = createSchema(VALID_TYPES, VALID_RELATIONS[kind] || [], {
    modelType: modelTypes.CONTENT_TYPE,
  })
    .shape({
      displayName: yup.string().min(1).required(),
      singularName: yup
        .string()
        .min(1)
        .test(nameIsAvailable(isEdition))
        .test(forbiddenContentTypeNameValidator())
        .isKebabCase()
        .required(),
      pluralName: yup
        .string()
        .min(1)
        .test(nameIsAvailable(isEdition))
        .test(nameIsNotExistingCollectionName(isEdition)) // TODO: v5: require singularName to not match a collection name
        .test(forbiddenContentTypeNameValidator())
        .isKebabCase()
        .required(),
    })
    .test(
      'singularName-not-equal-pluralName',
      '${path}: singularName and pluralName should be different',
      (value) => value.singularName !== value.pluralName
    );

  return yup
    .object({
      // FIXME .noUnknown(false) will strip off the unwanted properties without throwing an error
      // Why not having .noUnknown() ? Because we want to be able to add options relatable to EE features
      // without having any reference to them in CE.
      // Why not handle an "options" object in the content-type ? The admin panel needs lots of rework
      // to be able to send this options object instead of top-level attributes.
      // @nathan-pichon 20/02/2023
      contentType: contentTypeSchema.required().noUnknown(false),
      components: nestedComponentSchema,
    })
    .noUnknown();
};

/**
 * Validator for content type creation
 */
const validateContentTypeInput = (data) => {
  return validateYupSchema(createContentTypeSchema(data))(data);
};

/**
 * Validator for content type edition
 */
const validateUpdateContentTypeInput = (data) => {
  if (has('contentType', data)) {
    removeEmptyDefaults(data.contentType);
  }

  if (has('components', data) && Array.isArray(data.components)) {
    data.components.forEach((data) => {
      if (has('uid', data)) {
        removeEmptyDefaults(data);
      }
    });
  }

  removeDeletedUIDTargetFields(data.contentType);

  return validateYupSchema(createContentTypeSchema(data, { isEdition: true }))(data);
};

const forbiddenContentTypeNameValidator = () => {
  const reservedNames = getService('builder').getReservedNames().models;

  return {
    name: 'forbiddenContentTypeName',
    message: `Content Type name cannot be one of ${reservedNames.join(', ')}`,
    test(value) {
      if (value && reservedNames.includes(value)) {
        return false;
      }

      return true;
    },
  };
};

const nameIsAvailable = (isEdition) => {
  const usedNames = flatMap((ct) => {
    return [ct.info?.singularName, ct.info?.pluralName];
  })(strapi.contentTypes);
<<<<<<< HEAD
=======

  return {
    name: 'nameAlreadyUsed',
    message: 'contentType: name `${value}` is already being used by another content type.',
    test(value) {
      // don't check on edition
      if (isEdition) return true;

      if (usedNames.includes(value)) {
        return false;
      }
      return true;
    },
  };
};

const nameIsNotExistingCollectionName = (isEdition) => {
  const usedNames = Object.keys(strapi.contentTypes).map(
    (key) => strapi.contentTypes[key].collectionName
  );
>>>>>>> 18bbaf32

  return {
    name: 'nameAlreadyUsed',
    message: 'contentType: name `${value}` is already being used by another content type.',
    test(value) {
      // don't check on edition
      if (isEdition) return true;

      if (usedNames.includes(value)) {
        return false;
      }
      return true;
    },
  };
};

const nameIsNotExistingCollectionName = (isEdition) => {
  const usedNames = Object.keys(strapi.contentTypes).map(
    (key) => strapi.contentTypes[key].collectionName
  );

  return {
    name: 'nameAlreadyUsed',
    message: 'Content Type name `${value}` is already being used by another content type.',
    test(value) {
      // don't check on edition
      if (isEdition) return true;

      if (usedNames.includes(value)) {
        return false;
      }
      return true;
    },
  };
};

/**
 * Validates type kind
 */
const kindSchema = yup.string().oneOf([typeKinds.SINGLE_TYPE, typeKinds.COLLECTION_TYPE]);

module.exports = {
  validateContentTypeInput,
  validateUpdateContentTypeInput,
  validateKind: validateYupSchema(kindSchema),
};<|MERGE_RESOLUTION|>--- conflicted
+++ resolved
@@ -135,29 +135,6 @@
   const usedNames = flatMap((ct) => {
     return [ct.info?.singularName, ct.info?.pluralName];
   })(strapi.contentTypes);
-<<<<<<< HEAD
-=======
-
-  return {
-    name: 'nameAlreadyUsed',
-    message: 'contentType: name `${value}` is already being used by another content type.',
-    test(value) {
-      // don't check on edition
-      if (isEdition) return true;
-
-      if (usedNames.includes(value)) {
-        return false;
-      }
-      return true;
-    },
-  };
-};
-
-const nameIsNotExistingCollectionName = (isEdition) => {
-  const usedNames = Object.keys(strapi.contentTypes).map(
-    (key) => strapi.contentTypes[key].collectionName
-  );
->>>>>>> 18bbaf32
 
   return {
     name: 'nameAlreadyUsed',
@@ -181,7 +158,7 @@
 
   return {
     name: 'nameAlreadyUsed',
-    message: 'Content Type name `${value}` is already being used by another content type.',
+    message: 'contentType: name `${value}` is already being used by another content type.',
     test(value) {
       // don't check on edition
       if (isEdition) return true;
