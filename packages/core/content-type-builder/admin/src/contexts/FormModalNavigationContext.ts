--- conflicted
+++ resolved
@@ -8,12 +8,7 @@
   State,
 } from '../components/FormModalNavigationProvider/FormModalNavigationProvider';
 import type { SchemaType } from '../types';
-<<<<<<< HEAD
-import type { CustomFieldUID } from '@strapi/helper-plugin';
 import type { Internal } from '@strapi/types';
-=======
-import type { UID } from '@strapi/types';
->>>>>>> 6b73e9c2
 
 export interface FormModalNavigationContextValue {
   onCloseModal: () => void;
