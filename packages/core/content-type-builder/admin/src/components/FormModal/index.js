import React, { useCallback, useEffect, useMemo, useRef } from 'react';
import {
  getYupInnerErrors,
  useTracking,
  useNotification,
  useStrapiApp,
  useCustomFields,
} from '@strapi/helper-plugin';
import { useIntl } from 'react-intl';
import { useHistory } from 'react-router-dom';
import get from 'lodash/get';
import has from 'lodash/has';
import set from 'lodash/set';
import toLower from 'lodash/toLower';
import { useSelector, useDispatch, shallowEqual } from 'react-redux';
import { Box } from '@strapi/design-system/Box';
import { Button } from '@strapi/design-system/Button';
import { Divider } from '@strapi/design-system/Divider';
import { ModalLayout, ModalBody, ModalFooter } from '@strapi/design-system/ModalLayout';
import { Tabs, Tab, TabGroup, TabPanels, TabPanel } from '@strapi/design-system/Tabs';
import { Flex } from '@strapi/design-system/Flex';
import { Stack } from '@strapi/design-system/Stack';
import pluginId from '../../pluginId';
import useDataManager from '../../hooks/useDataManager';
import useFormModalNavigation from '../../hooks/useFormModalNavigation';
// New compos
import AllowedTypesSelect from '../AllowedTypesSelect';
import AttributeOptions from '../AttributeOptions';
import DraftAndPublishToggle from '../DraftAndPublishToggle';
import FormModalHeader from '../FormModalHeader';
import FormModalEndActions from '../FormModalEndActions';
import FormModalSubHeader from '../FormModalSubHeader';

import BooleanDefaultValueSelect from '../BooleanDefaultValueSelect';
import BooleanRadioGroup from '../BooleanRadioGroup';
import CheckboxWithNumberField from '../CheckboxWithNumberField';
import CustomRadioGroup from '../CustomRadioGroup';
import ContentTypeRadioGroup from '../ContentTypeRadioGroup';
import ComponentIconPicker from '../ComponentIconPicker';
import Relation from '../Relation';
import PluralName from '../PluralName';
import SelectCategory from '../SelectCategory';
import SelectComponent from '../SelectComponent';
import SelectComponents from '../SelectComponents';
import SelectDateType from '../SelectDateType';
import SelectNumber from '../SelectNumber';
import SingularName from '../SingularName';
import TabForm from '../TabForm';
import TextareaEnum from '../TextareaEnum';
import findAttribute from '../../utils/findAttribute';
import { getTrad, isAllowedContentTypesForRelations } from '../../utils';
import { canEditContentType, getAttributesToDisplay, getFormInputNames } from './utils';
import forms from './forms';
import { createComponentUid, createUid } from './utils/createUid';

import makeSelectFormModal from './selectors';
import {
  SET_DATA_TO_EDIT,
  SET_DYNAMIC_ZONE_DATA_SCHEMA,
  SET_ATTRIBUTE_DATA_SCHEMA,
  SET_ERRORS,
  ON_CHANGE,
  RESET_PROPS_AND_SET_THE_FORM_FOR_ADDING_A_COMPO_TO_A_DZ,
  RESET_PROPS_AND_SET_FORM_FOR_ADDING_AN_EXISTING_COMPO,
  RESET_PROPS_AND_SAVE_CURRENT_DATA,
  RESET_PROPS,
} from './constants';

/* eslint-disable indent */
/* eslint-disable react/no-array-index-key */

const FormModal = () => {
  const {
    onCloseModal,
    onNavigateToChooseAttributeModal,
    onNavigateToAddCompoToDZModal,
    onNavigateToCreateComponentStep2,
    actionType,
    attributeName,
    attributeType,
    customFieldUid,
    categoryName,
    dynamicZoneTarget,
    forTarget,
    modalType,
    isOpen,
    kind,
    step,
    targetUid,
  } = useFormModalNavigation();
  const customField = useCustomFields().get(customFieldUid);

  const tabGroupRef = useRef();

  const formModalSelector = useMemo(makeSelectFormModal, []);
  const dispatch = useDispatch();
  const toggleNotification = useNotification();
  const reducerState = useSelector((state) => formModalSelector(state), shallowEqual);
  const { push } = useHistory();
  const { trackUsage } = useTracking();
  const { formatMessage } = useIntl();
  const { getPlugin } = useStrapiApp();
  const ctbPlugin = getPlugin(pluginId);
  const ctbFormsAPI = ctbPlugin.apis.forms;
  const inputsFromPlugins = ctbFormsAPI.components.inputs;

  const {
    addAttribute,
    addCustomFieldAttribute,
    addCreatedComponentToDynamicZone,
    allComponentsCategories,
    changeDynamicZoneComponents,
    contentTypes,
    components,
    createSchema,
    deleteCategory,
    deleteData,
    editCategory,
    editCustomFieldAttribute,
    submitData,
    modifiedData: allDataSchema,
    nestedComponents,
    setModifiedData,
    sortedContentTypesList,
    updateSchema,
    reservedNames,
  } = useDataManager();

  const {
    componentToCreate,
    formErrors,
    initialData,
    isCreatingComponentWhileAddingAField,
    modifiedData,
  } = reducerState;

  const pathToSchema =
    forTarget === 'contentType' || forTarget === 'component' ? [forTarget] : [forTarget, targetUid];

  useEffect(() => {
    if (isOpen) {
      const collectionTypesForRelation = sortedContentTypesList.filter(
        isAllowedContentTypesForRelations
      );

      // Reset all the modification when opening the edit category modal
      if (modalType === 'editCategory') {
        setModifiedData();
      }

      if (actionType === 'edit' && modalType === 'attribute' && forTarget === 'contentType') {
        trackUsage('willEditFieldOfContentType');
      }

      const pathToAttributes = [...pathToSchema, 'schema', 'attributes'];

      // Case:
      // the user opens the modal chooseAttributes
      // selects dynamic zone => set the field name
      // then goes to step 1 (the modal is addComponentToDynamicZone) and finally reloads the app.
      // In this particular if the user tries to add components to the zone it will pop an error since the dz is unknown
      const foundDynamicZoneTarget =
        findAttribute(get(allDataSchema, pathToAttributes, []), dynamicZoneTarget) || null;

      // Edit category
      if (modalType === 'editCategory' && actionType === 'edit') {
        dispatch({
          type: SET_DATA_TO_EDIT,
          modalType,
          actionType,
          data: {
            name: categoryName,
          },
        });
      }

      // Create content type we need to add the default option draftAndPublish
      if (modalType === 'contentType' && actionType === 'create') {
        dispatch({
          type: SET_DATA_TO_EDIT,
          modalType,
          actionType,
          data: {
            draftAndPublish: true,
          },
          pluginOptions: {},
        });
      }

      // Edit content type
      if (modalType === 'contentType' && actionType === 'edit') {
        const { displayName, draftAndPublish, kind, pluginOptions, pluralName, singularName } = get(
          allDataSchema,
          [...pathToSchema, 'schema'],
          {
            displayName: null,
            pluginOptions: {},
            singularName: null,
            pluralName: null,
          }
        );

        dispatch({
          type: SET_DATA_TO_EDIT,
          actionType,
          modalType,
          data: {
            displayName,
            draftAndPublish,
            kind,
            pluginOptions,
            pluralName,
            singularName,
          },
        });
      }

      // Edit component
      if (modalType === 'component' && actionType === 'edit') {
        const data = get(allDataSchema, pathToSchema, {});

        dispatch({
          type: SET_DATA_TO_EDIT,
          actionType,
          modalType,
          data: {
            displayName: data.schema.displayName,
            category: data.category,
            icon: data.schema.icon,
          },
        });
      }

      // Special case for the dynamic zone
      if (modalType === 'addComponentToDynamicZone' && actionType === 'edit') {
        const attributeToEdit = {
          ...foundDynamicZoneTarget,
          // We filter the available components
          // Because this modal is only used for adding components
          components: [],
          name: dynamicZoneTarget,
          createComponent: false,
          componentToCreate: { type: 'component' },
        };

        dispatch({
          type: SET_DYNAMIC_ZONE_DATA_SCHEMA,
          attributeToEdit,
        });
      }

      // Set the predefined data structure to create an attribute
      if (attributeType) {
        const attributeToEditNotFormatted = findAttribute(
          get(allDataSchema, pathToAttributes, []),
          attributeName
        );
        const attributeToEdit = {
          ...attributeToEditNotFormatted,
          name: attributeName,
        };

        // We need to set the repeatable key to false when editing a component
        // The API doesn't send this info
        if (attributeType === 'component' && actionType === 'edit') {
          if (!attributeToEdit.repeatable) {
            set(attributeToEdit, 'repeatable', false);
          }
        }

        dispatch({
          type: SET_ATTRIBUTE_DATA_SCHEMA,
          attributeType,
          nameToSetForRelation: get(collectionTypesForRelation, ['0', 'title'], 'error'),
          targetUid: get(collectionTypesForRelation, ['0', 'uid'], 'error'),
          isEditing: actionType === 'edit',
          modifiedDataToSetForEditing: attributeToEdit,
          step,
          forTarget,
        });
      }
    } else {
      dispatch({ type: RESET_PROPS });
    }
    // eslint-disable-next-line react-hooks/exhaustive-deps
  }, [
    actionType,
    attributeName,
    attributeType,
    categoryName,
    dynamicZoneTarget,
    forTarget,
    isOpen,
    modalType,
  ]);

  // FIXME rename this constant
  const isCreatingContentType = modalType === 'contentType';
  const isCreatingComponent = modalType === 'component';
  const isCreatingAttribute = modalType === 'attribute';
  const isCreatingCustomFieldAttribute = modalType === 'customField';
  const isComponentAttribute = attributeType === 'component' && isCreatingAttribute;
  const isCreating = actionType === 'create';
  const isCreatingComponentFromAView =
    get(modifiedData, 'createComponent', false) || isCreatingComponentWhileAddingAField;
  const isInFirstComponentStep = step === '1';
  const isEditingCategory = modalType === 'editCategory';
  const isPickingAttribute = modalType === 'chooseAttribute';
  const uid = createUid(modifiedData.displayName || '');
  const attributes = get(allDataSchema, [...pathToSchema, 'schema', 'attributes'], null);

  const checkFormValidity = async () => {
    let schema;
    const dataToValidate =
      isCreatingComponentFromAView && step === '1'
        ? get(modifiedData, 'componentToCreate', {})
        : modifiedData;

    // Check form validity for content type
    if (isCreatingContentType) {
      schema = forms.contentType.schema(
        Object.keys(contentTypes),
        actionType === 'edit',
        // currentUID
        get(allDataSchema, [...pathToSchema, 'uid'], null),
        reservedNames,
        ctbFormsAPI,
        contentTypes
      );

      // Check form validity for component
      // This is happening when the user click on the link from the left menu
    } else if (isCreatingComponent) {
      schema = forms.component.schema(
        Object.keys(components),
        modifiedData.category || '',
        reservedNames,
        actionType === 'edit',
        get(allDataSchema, [...pathToSchema, 'uid'], null),
        ctbFormsAPI
      );
    } else if (isCreatingCustomFieldAttribute) {
      schema = forms.customField.schema({
        schemaAttributes: get(allDataSchema, [...pathToSchema, 'schema', 'attributes'], []),
        attributeType: customField.type,
        reservedNames,
        schemaData: { modifiedData, initialData },
        ctbFormsAPI,
        customFieldValidator: customField.options?.validator,
      });
      // Check for validity for creating a component
      // This is happening when the user creates a component "on the fly"
      // Since we temporarily store the component info in another object
      // The data is set in the componentToCreate key
    } else if (isComponentAttribute && isCreatingComponentFromAView && isInFirstComponentStep) {
      schema = forms.component.schema(
        Object.keys(components),
        get(modifiedData, 'componentToCreate.category', ''),
        reservedNames,
        ctbFormsAPI
      );

      // Check form validity for creating a 'common attribute'
      // We need to make sure that it is independent from the step
    } else if (isCreatingAttribute && !isInFirstComponentStep) {
      const type = attributeType === 'relation' ? 'relation' : modifiedData.type;

      let alreadyTakenTargetContentTypeAttributes = [];

      if (type === 'relation') {
        const targetContentTypeUID = get(modifiedData, ['target'], null);

        const targetContentTypeAttributes = get(
          contentTypes,
          [targetContentTypeUID, 'schema', 'attributes'],
          []
        );

        // Create an array with all the targetContentType attributes name
        // in order to prevent the user from creating a relation with a targetAttribute
        // that may exist in the other content type
        alreadyTakenTargetContentTypeAttributes = targetContentTypeAttributes.filter(
          ({ name: attrName }) => {
            // Keep all the target content type attributes when creating a relation
            if (actionType !== 'edit') {
              return true;
            }

            // Remove the already created one when editing
            return attrName !== initialData.targetAttribute;
          }
        );
      }
      schema = forms.attribute.schema(
        get(allDataSchema, pathToSchema, {}),
        type,
        reservedNames,
        alreadyTakenTargetContentTypeAttributes,
        { modifiedData, initialData },
        ctbFormsAPI
      );
    } else if (isEditingCategory) {
      schema = forms.editCategory.schema(allComponentsCategories, initialData, ctbFormsAPI);
    } else {
      // The user is either in the addComponentToDynamicZone modal or
      // in step 1 of the add component (modalType=attribute&attributeType=component) but not creating a component

      // eslint-disable-next-line no-lonely-if
      if (isInFirstComponentStep && isCreatingComponentFromAView) {
        schema = forms.component.schema(
          Object.keys(components),
          get(modifiedData, 'componentToCreate.category', ''),
          reservedNames,
          ctbFormsAPI
        );
      } else {
        // The form is valid
        // The case here is being in the addComponentToDynamicZone modal and not creating a component
        return;
      }
    }

    await schema.validate(dataToValidate, { abortEarly: false });
  };

  const handleChange = useCallback(
    ({ target: { name, value, type, ...rest } }) => {
      const namesThatCanResetToNullValue = [
        'enumName',
        'max',
        'min',
        'maxLength',
        'minLength',
        'regex',
        'default',
      ];

      let val;

      if (namesThatCanResetToNullValue.includes(name) && value === '') {
        val = null;
      } else {
        val = value;
      }

      const clonedErrors = Object.assign({}, formErrors);

      // Reset min error when modifying the max
      if (name === 'max') {
        delete clonedErrors.min;
      }

      // Same here
      if (name === 'maxLength') {
        delete clonedErrors.minLength;
      }

      // Since the onBlur is deactivated we remove the errors directly when changing an input
      delete clonedErrors[name];

      dispatch({
        type: SET_ERRORS,
        errors: clonedErrors,
      });

      dispatch({
        type: ON_CHANGE,
        keys: name.split('.'),
        value: val,
        ...rest,
      });
    },
    [dispatch, formErrors]
  );

  const handleSubmit = async (e, shouldContinue = isCreating) => {
    e.preventDefault();

    try {
      await checkFormValidity();

      sendButtonAddMoreFieldEvent(shouldContinue);
      const ctTargetUid = forTarget === 'components' ? targetUid : uid;

      if (isCreatingContentType) {
        // Create the content type schema
        if (isCreating) {
          createSchema({ ...modifiedData, kind }, modalType, uid);
          // Redirect the user to the created content type
          push({ pathname: `/plugins/${pluginId}/content-types/${uid}` });

          // Navigate to the choose attribute modal
          onNavigateToChooseAttributeModal({
            forTarget,
            targetUid: ctTargetUid,
          });
        } else {
          // We cannot switch from collection type to single when the modal is making relations other than oneWay or manyWay
          if (canEditContentType(allDataSchema, modifiedData)) {
            onCloseModal();

            submitData(modifiedData);
          } else {
            toggleNotification({
              type: 'warning',
              message: { id: 'notification.contentType.relations.conflict' },
            });
          }

          return;
        }
        // We are creating a component using the component modal from the left menu
      } else if (modalType === 'component') {
        if (isCreating) {
          // Create the component schema
          const componentUid = createComponentUid(modifiedData.displayName, modifiedData.category);
          const { category, ...rest } = modifiedData;

          createSchema(rest, 'component', componentUid, category);

          // Redirect the user to the created component
          push({
            pathname: `/plugins/${pluginId}/component-categories/${category}/${componentUid}`,
          });

          // Navigate to the choose attribute modal
          onNavigateToChooseAttributeModal({
            forTarget,
            targetUid: componentUid,
          });
        } else {
          updateSchema(modifiedData, modalType, targetUid);

          // Close the modal
          onCloseModal();

          return;
        }
      } else if (isEditingCategory) {
        if (toLower(initialData.name) === toLower(modifiedData.name)) {
          // Close the modal
          onCloseModal();

          return;
        }

        editCategory(initialData.name, modifiedData);

        return;
        // Add/edit a field to a content type
        // Add/edit a field to a created component (the end modal is not step 2)
      } else if (isCreatingCustomFieldAttribute) {
        const customFieldAttributeUpdate = {
          attributeToSet: { ...modifiedData, customField: customFieldUid, type: customField.type },
          forTarget,
          targetUid,
          initialAttribute: initialData,
        };

        if (actionType === 'edit') {
          editCustomFieldAttribute(customFieldAttributeUpdate);
        } else {
          addCustomFieldAttribute(customFieldAttributeUpdate);
        }

        if (shouldContinue) {
          onNavigateToChooseAttributeModal({
            forTarget,
            targetUid: ctTargetUid,
          });
        } else {
          onCloseModal();
        }

        return;
      } else if (isCreatingAttribute && !isCreatingComponentFromAView) {
        const isDynamicZoneAttribute = attributeType === 'dynamiczone';

        // The user is creating a DZ (he had entered the name of the dz)
        if (isDynamicZoneAttribute) {
          addAttribute(modifiedData, forTarget, targetUid, actionType === 'edit', initialData);

          // Adding a component to a dynamiczone is not the same logic as creating a simple field
          // so the search is different
          if (isCreating) {
            // Step 1 of adding a component to a DZ, the user has the option to create a component
            dispatch({
              type: RESET_PROPS_AND_SET_THE_FORM_FOR_ADDING_A_COMPO_TO_A_DZ,
            });

            tabGroupRef.current._handlers.setSelectedTabIndex(0);

            onNavigateToAddCompoToDZModal({ dynamicZoneTarget: modifiedData.name });
          } else {
            onCloseModal();
          }

          return;
        }

        // Normal fields like boolean relations or dynamic zone
        if (!isComponentAttribute) {
          addAttribute(modifiedData, forTarget, targetUid, actionType === 'edit', initialData);

          if (shouldContinue) {
            onNavigateToChooseAttributeModal({
              forTarget,
              targetUid: ctTargetUid,
            });
          } else {
            onCloseModal();
          }

          return;

          // Adding an existing component
        }
        // eslint-disable-next-line no-lonely-if
        if (isInFirstComponentStep) {
          // Navigate the user to step 2
          onNavigateToCreateComponentStep2();

          // Clear the reducer and prepare the modified data
          // This way we don't have to add some logic to re-run the useEffect
          // The first step is either needed to create a component or just to navigate
          // To the modal for adding a "common field"
          dispatch({
            type: RESET_PROPS_AND_SET_FORM_FOR_ADDING_AN_EXISTING_COMPO,
            forTarget,
          });

          // We don't want all the props to be reset
          return;

          // Here we are in step 2
          // The step 2 is also use to edit an attribute that is a component
        }

        addAttribute(
          modifiedData,
          forTarget,
          targetUid,
          // This change the dispatched type
          // either 'EDIT_ATTRIBUTE' or 'ADD_ATTRIBUTE' in the DataManagerProvider
          actionType === 'edit',
          // This is for the edit part
          initialData,
          // Passing true will add the component to the components object
          // This way we can add fields to the added component (if it wasn't there already)
          true
        );

        if (shouldContinue) {
          onNavigateToChooseAttributeModal({
            forTarget,
            targetUid,
          });
        } else {
          onCloseModal();
        }

        // We don't need to end the loop here we want the reducer to be reinitialised

        // Logic for creating a component without clicking on the link in
        // the left menu
        // We need to separate the logic otherwise the component would be created
        // even though the user didn't set any field
        // We need to prevent the component from being created if the user closes the modal at step 2 without any submission
      } else if (isCreatingAttribute && isCreatingComponentFromAView) {
        // Step 1
        if (isInFirstComponentStep) {
          // Here the search could be refactored since it is the same as the case from above
          // Navigate the user to step 2

          trackUsage('willCreateComponentFromAttributesModal');

          // Here we clear the reducer state but we also keep the created component
          // If we were to create the component before
          dispatch({
            type: RESET_PROPS_AND_SAVE_CURRENT_DATA,
            forTarget,
          });

          onNavigateToCreateComponentStep2();

          // Terminate because we don't want the reducer to be entirely reset
          return;

          // Step 2 of creating a component (which is setting the attribute name in the parent's schema)
        }
        // We are destructuring because the modifiedData object doesn't have the appropriate format to create a field
        const { category, type, ...rest } = componentToCreate;
        // Create a the component temp UID
        // This could be refactored but I think it's more understandable to separate the logic
        const componentUid = createComponentUid(componentToCreate.displayName, category);
        // Create the component first and add it to the components data
        createSchema(
          // Component data
          rest,
          // Type will always be component
          // It will dispatch the CREATE_COMPONENT_SCHEMA action
          // So the component will be added in the main components object
          // This might not be needed if we don't allow navigation between entries while editing
          type,
          componentUid,
          category,
          // This will add the created component in the datamanager modifiedData components key
          // Like explained above we will be able to modify the created component structure
          isCreatingComponentFromAView
        );
        // Add the field to the schema
        addAttribute(modifiedData, forTarget, targetUid, false);

        dispatch({ type: RESET_PROPS });

        // Open modal attribute for adding attr to component
        if (shouldContinue) {
          onNavigateToChooseAttributeModal({ forTarget: 'components', targetUid: componentUid });
        } else {
          onCloseModal();
        }

        return;
      } else {
        // The modal is addComponentToDynamicZone
        if (isInFirstComponentStep) {
          if (isCreatingComponentFromAView) {
            const { category, type, ...rest } = modifiedData.componentToCreate;
            const componentUid = createComponentUid(
              modifiedData.componentToCreate.displayName,
              category
            );
            // Create the component first and add it to the components data
            createSchema(
              // Component data
              rest,
              // Type will always be component
              // It will dispatch the CREATE_COMPONENT_SCHEMA action
              // So the component will be added in the main components object
              // This might not be needed if we don't allow navigation between entries while editing
              type,
              componentUid,
              category,
              // This will add the created component in the datamanager modifiedData components key
              // Like explained above we will be able to modify the created component structure
              isCreatingComponentFromAView
            );
            // Add the created component to the DZ
            // We don't want to remove the old ones
            addCreatedComponentToDynamicZone(dynamicZoneTarget, [componentUid]);

            // The Dynamic Zone and the component is created
            // Open the modal to add fields to the created component
            onNavigateToChooseAttributeModal({ forTarget: 'components', targetUid: componentUid });
          } else {
            // Add the components to the DZ
            changeDynamicZoneComponents(dynamicZoneTarget, modifiedData.components);

            onCloseModal();
          }
        } else {
          console.error('This case is not handled');
        }

        return;
      }

      dispatch({
        type: RESET_PROPS,
      });
    } catch (err) {
      const errors = getYupInnerErrors(err);
      console.log({ err, errors });

      dispatch({
        type: SET_ERRORS,
        errors,
      });
    }
  };

  const handleClosed = () => {
    // Close the modal
    onCloseModal();
    // Reset the reducer
    dispatch({
      type: RESET_PROPS,
    });
  };

  const sendAdvancedTabEvent = (tab) => {
    if (tab !== 'advanced') {
      return;
    }

    if (isCreatingContentType) {
      trackUsage('didSelectContentTypeSettings');

      return;
    }

    if (forTarget === 'contentType') {
      trackUsage('didSelectContentTypeFieldSettings');
    }
  };

  const sendButtonAddMoreFieldEvent = (shouldContinue) => {
    if (
      modalType === 'attribute' &&
      forTarget === 'contentType' &&
      attributeType !== 'dynamiczone' &&
      shouldContinue
    ) {
      trackUsage('willAddMoreFieldToContentType');
    }
  };

  const shouldDisableAdvancedTab = () => {
    if (modalType === 'editCategory') {
      return true;
    }

    if (modalType === 'component') {
      return true;
    }

    if (has(modifiedData, 'createComponent')) {
      return true;
    }

    return false;
  };

  // Display data for the attributes picker modal
  const displayedAttributes = getAttributesToDisplay(
    forTarget,
    targetUid,
    // We need the nested components so we know when to remove the component option
    nestedComponents
  );

  if (!isOpen) {
    return null;
  }

  if (!modalType) {
    return null;
  }

  const formToDisplay = get(forms, [modalType, 'form'], {
    advanced: () => ({
      sections: [],
    }),
    base: () => ({
      sections: [],
    }),
  });

  const isAddingAComponentToAnotherComponent =
    forTarget === 'components' || forTarget === 'component';

  const genericInputProps = {
    customInputs: {
      'allowed-types-select': AllowedTypesSelect,
      'boolean-radio-group': BooleanRadioGroup,
      'checkbox-with-number-field': CheckboxWithNumberField,
      'component-icon-picker': ComponentIconPicker,
      'content-type-radio-group': ContentTypeRadioGroup,
      'radio-group': CustomRadioGroup,
      relation: Relation,
      'select-category': SelectCategory,
      'select-component': SelectComponent,
      'select-components': SelectComponents,
      'select-default-boolean': BooleanDefaultValueSelect,
      'select-number': SelectNumber,
      'select-date': SelectDateType,
      'toggle-draft-publish': DraftAndPublishToggle,
      'text-plural': PluralName,
      'text-singular': SingularName,
      'textarea-enum': TextareaEnum,
      ...inputsFromPlugins,
    },
    componentToCreate,
    dynamicZoneTarget,
    formErrors,
    isAddingAComponentToAnotherComponent,
    isCreatingComponentWhileAddingAField,
    mainBoxHeader: get(allDataSchema, [...pathToSchema, 'schema', 'displayName'], ''),
    modifiedData,
    naturePickerType: forTarget,
    isCreating,
    targetUid,
    forTarget,
  };

  const advancedForm = formToDisplay.advanced({
    data: modifiedData,
    type: attributeType,
    step,
    actionType,
    attributes,
    extensions: ctbFormsAPI,
    forTarget,
    contentTypeSchema: allDataSchema.contentType || {},
    customField,
  }).sections;
  const baseForm = formToDisplay.base({
    data: modifiedData,
    type: attributeType,
    step,
    actionType,
    attributes,
    extensions: ctbFormsAPI,
    forTarget,
    contentTypeSchema: allDataSchema.contentType || {},
    customField,
  }).sections;

  const baseFormInputNames = getFormInputNames(baseForm);

  const advancedFormInputNames = getFormInputNames(advancedForm);
  const doesBaseFormHasError = Object.keys(formErrors).some((key) =>
    baseFormInputNames.includes(key)
  );
<<<<<<< HEAD

  const doesAdvancedFormHasError = Object.keys(formErrors).some(key =>
=======
  const doesAdvancedFormHasError = Object.keys(formErrors).some((key) =>
>>>>>>> a8ff3aef
    advancedFormInputNames.includes(key)
  );

  const schemaKind = get(contentTypes, [targetUid, 'schema', 'kind']);

  return (
    <ModalLayout onClose={handleClosed} labelledBy="title">
      <FormModalHeader
        actionType={actionType}
        attributeName={attributeName}
        categoryName={categoryName}
        contentTypeKind={kind}
        dynamicZoneTarget={dynamicZoneTarget}
        modalType={modalType}
        forTarget={forTarget}
        targetUid={targetUid}
        attributeType={attributeType}
      />
      {isPickingAttribute && (
        <AttributeOptions
          attributes={displayedAttributes}
          forTarget={forTarget}
<<<<<<< HEAD
          targetUid={targetUid}
          attributeType={attributeType}
          customFieldUid={customFieldUid}
        />
        {isPickingAttribute && (
          <AttributeOptions
            attributes={displayedAttributes}
            forTarget={forTarget}
            kind={schemaKind || 'collectionType'}
          />
        )}
        {!isPickingAttribute && (
          <form onSubmit={handleSubmit}>
            <ModalBody>
              <TabGroup
                label="todo"
                id="tabs"
                variant="simple"
                ref={tabGroupRef}
                onTabChange={selectedTab => {
                  if (selectedTab === 1) {
                    sendAdvancedTabEvent('advanced');
                  }
                }}
              >
                <Flex justifyContent="space-between">
                  <FormModalSubHeader
                    actionType={actionType}
                    forTarget={forTarget}
                    kind={kind}
                    step={step}
                    modalType={modalType}
                    attributeType={attributeType}
                    attributeName={attributeName}
                    customField={customField}
                  />
                  <Tabs>
                    <Tab hasError={doesBaseFormHasError}>
                      {formatMessage({
                        id: getTrad('popUpForm.navContainer.base'),
                        defaultMessage: 'Basic settings',
                      })}
                    </Tab>
                    <Tab
                      hasError={doesAdvancedFormHasError}
                      // TODO put aria-disabled
                      disabled={shouldDisableAdvancedTab()}
                    >
                      {formatMessage({
                        id: getTrad('popUpForm.navContainer.advanced'),
                        defaultMessage: 'Advanced settings',
                      })}
                    </Tab>
                  </Tabs>
                </Flex>

                <Divider />

                <Box paddingTop={6}>
                  <TabPanels>
                    <TabPanel>
                      <Stack spacing={6}>
                        <TabForm
                          form={baseForm}
                          formErrors={formErrors}
                          genericInputProps={genericInputProps}
                          modifiedData={modifiedData}
                          onChange={handleChange}
                        />
                      </Stack>
                    </TabPanel>
                    <TabPanel>
                      <Stack spacing={6}>
                        <TabForm
                          form={advancedForm}
                          formErrors={formErrors}
                          genericInputProps={genericInputProps}
                          modifiedData={modifiedData}
                          onChange={handleChange}
                        />
                      </Stack>
                    </TabPanel>
                  </TabPanels>
                </Box>
              </TabGroup>
            </ModalBody>
            <ModalFooter
              endActions={
                <FormModalEndActions
                  deleteCategory={deleteCategory}
                  deleteContentType={deleteData}
                  deleteComponent={deleteData}
                  categoryName={initialData.name}
                  isAttributeModal={modalType === 'attribute'}
                  isCustomFieldModal={modalType === 'customField'}
                  isComponentToDzModal={modalType === 'addComponentToDynamicZone'}
                  isComponentAttribute={attributeType === 'component'}
                  isComponentModal={modalType === 'component'}
                  isContentTypeModal={modalType === 'contentType'}
                  isCreatingComponent={actionType === 'create'}
                  isCreatingDz={actionType === 'create'}
                  isCreatingComponentAttribute={modifiedData.createComponent || false}
                  isCreatingComponentInDz={modifiedData.createComponent || false}
                  isCreatingComponentWhileAddingAField={isCreatingComponentWhileAddingAField}
                  isCreatingContentType={actionType === 'create'}
                  isEditingAttribute={actionType === 'edit'}
                  isDzAttribute={attributeType === 'dynamiczone'}
                  isEditingCategory={modalType === 'editCategory'}
                  isInFirstComponentStep={step === '1'}
                  onSubmitAddComponentAttribute={handleSubmit}
                  onSubmitAddComponentToDz={handleSubmit}
                  onSubmitCreateComponent={handleSubmit}
                  onSubmitCreateContentType={handleSubmit}
                  onSubmitCreateDz={handleSubmit}
                  onSubmitEditAttribute={handleSubmit}
                  onSubmitEditCategory={handleSubmit}
                  onSubmitEditComponent={handleSubmit}
                  onSubmitEditContentType={handleSubmit}
                  onSubmitEditCustomFieldAttribute={handleSubmit}
                  onSubmitEditDz={handleSubmit}
                />
              }
              startActions={
                <Button variant="tertiary" onClick={handleClosed}>
                  {formatMessage({ id: 'app.components.Button.cancel', defaultMessage: 'Cancel' })}
                </Button>
              }
            />
          </form>
        )}
      </ModalLayout>
    </>
=======
          kind={schemaKind || 'collectionType'}
        />
      )}
      {!isPickingAttribute && (
        <form onSubmit={handleSubmit}>
          <ModalBody>
            <TabGroup
              label="todo"
              id="tabs"
              variant="simple"
              ref={tabGroupRef}
              onTabChange={(selectedTab) => {
                if (selectedTab === 1) {
                  sendAdvancedTabEvent('advanced');
                }
              }}
            >
              <Flex justifyContent="space-between">
                <Typography as="h2" variant="beta">
                  {formatMessage(
                    {
                      id: getModalTitleSubHeader({
                        actionType,
                        forTarget,
                        kind,
                        step,
                        modalType,
                      }),
                      defaultMessage: 'Add new field',
                    },
                    {
                      type: upperFirst(
                        formatMessage({
                          id: getTrad(`attribute.${attributeType}`),
                        })
                      ),
                      name: upperFirst(attributeName),
                      step,
                    }
                  )}
                </Typography>
                <Tabs>
                  <Tab hasError={doesBaseFormHasError}>
                    {formatMessage({
                      id: getTrad('popUpForm.navContainer.base'),
                      defaultMessage: 'Basic settings',
                    })}
                  </Tab>
                  <Tab
                    hasError={doesAdvancedFormHasError}
                    // TODO put aria-disabled
                    disabled={shouldDisableAdvancedTab()}
                  >
                    {formatMessage({
                      id: getTrad('popUpForm.navContainer.advanced'),
                      defaultMessage: 'Advanced settings',
                    })}
                  </Tab>
                </Tabs>
              </Flex>

              <Divider />

              <Box paddingTop={6}>
                <TabPanels>
                  <TabPanel>
                    <Stack spacing={6}>
                      <TabForm
                        form={baseForm}
                        formErrors={formErrors}
                        genericInputProps={genericInputProps}
                        modifiedData={modifiedData}
                        onChange={handleChange}
                      />
                    </Stack>
                  </TabPanel>
                  <TabPanel>
                    <Stack spacing={6}>
                      <TabForm
                        form={advancedForm}
                        formErrors={formErrors}
                        genericInputProps={genericInputProps}
                        modifiedData={modifiedData}
                        onChange={handleChange}
                      />
                    </Stack>
                  </TabPanel>
                </TabPanels>
              </Box>
            </TabGroup>
          </ModalBody>
          <ModalFooter
            endActions={
              <FormModalEndActions
                deleteCategory={deleteCategory}
                deleteContentType={deleteData}
                deleteComponent={deleteData}
                categoryName={initialData.name}
                isAttributeModal={modalType === 'attribute'}
                isComponentToDzModal={modalType === 'addComponentToDynamicZone'}
                isComponentAttribute={attributeType === 'component'}
                isComponentModal={modalType === 'component'}
                isContentTypeModal={modalType === 'contentType'}
                isCreatingComponent={actionType === 'create'}
                isCreatingDz={actionType === 'create'}
                isCreatingComponentAttribute={modifiedData.createComponent || false}
                isCreatingComponentInDz={modifiedData.createComponent || false}
                isCreatingComponentWhileAddingAField={isCreatingComponentWhileAddingAField}
                isCreatingContentType={actionType === 'create'}
                isEditingAttribute={actionType === 'edit'}
                isDzAttribute={attributeType === 'dynamiczone'}
                isEditingCategory={modalType === 'editCategory'}
                isInFirstComponentStep={step === '1'}
                onSubmitAddComponentAttribute={handleSubmit}
                onSubmitAddComponentToDz={handleSubmit}
                onSubmitCreateComponent={handleSubmit}
                onSubmitCreateContentType={handleSubmit}
                onSubmitCreateDz={handleSubmit}
                onSubmitEditAttribute={handleSubmit}
                onSubmitEditCategory={handleSubmit}
                onSubmitEditComponent={handleSubmit}
                onSubmitEditContentType={handleSubmit}
                onSubmitEditDz={handleSubmit}
              />
            }
            startActions={
              <Button variant="tertiary" onClick={handleClosed}>
                {formatMessage({ id: 'app.components.Button.cancel', defaultMessage: 'Cancel' })}
              </Button>
            }
          />
        </form>
      )}
    </ModalLayout>
>>>>>>> a8ff3aef
  );
};

export default FormModal;<|MERGE_RESOLUTION|>--- conflicted
+++ resolved
@@ -922,12 +922,8 @@
   const doesBaseFormHasError = Object.keys(formErrors).some((key) =>
     baseFormInputNames.includes(key)
   );
-<<<<<<< HEAD
-
-  const doesAdvancedFormHasError = Object.keys(formErrors).some(key =>
-=======
+
   const doesAdvancedFormHasError = Object.keys(formErrors).some((key) =>
->>>>>>> a8ff3aef
     advancedFormInputNames.includes(key)
   );
 
@@ -945,145 +941,12 @@
         forTarget={forTarget}
         targetUid={targetUid}
         attributeType={attributeType}
+        customFieldUid={customFieldUid}
       />
       {isPickingAttribute && (
         <AttributeOptions
           attributes={displayedAttributes}
           forTarget={forTarget}
-<<<<<<< HEAD
-          targetUid={targetUid}
-          attributeType={attributeType}
-          customFieldUid={customFieldUid}
-        />
-        {isPickingAttribute && (
-          <AttributeOptions
-            attributes={displayedAttributes}
-            forTarget={forTarget}
-            kind={schemaKind || 'collectionType'}
-          />
-        )}
-        {!isPickingAttribute && (
-          <form onSubmit={handleSubmit}>
-            <ModalBody>
-              <TabGroup
-                label="todo"
-                id="tabs"
-                variant="simple"
-                ref={tabGroupRef}
-                onTabChange={selectedTab => {
-                  if (selectedTab === 1) {
-                    sendAdvancedTabEvent('advanced');
-                  }
-                }}
-              >
-                <Flex justifyContent="space-between">
-                  <FormModalSubHeader
-                    actionType={actionType}
-                    forTarget={forTarget}
-                    kind={kind}
-                    step={step}
-                    modalType={modalType}
-                    attributeType={attributeType}
-                    attributeName={attributeName}
-                    customField={customField}
-                  />
-                  <Tabs>
-                    <Tab hasError={doesBaseFormHasError}>
-                      {formatMessage({
-                        id: getTrad('popUpForm.navContainer.base'),
-                        defaultMessage: 'Basic settings',
-                      })}
-                    </Tab>
-                    <Tab
-                      hasError={doesAdvancedFormHasError}
-                      // TODO put aria-disabled
-                      disabled={shouldDisableAdvancedTab()}
-                    >
-                      {formatMessage({
-                        id: getTrad('popUpForm.navContainer.advanced'),
-                        defaultMessage: 'Advanced settings',
-                      })}
-                    </Tab>
-                  </Tabs>
-                </Flex>
-
-                <Divider />
-
-                <Box paddingTop={6}>
-                  <TabPanels>
-                    <TabPanel>
-                      <Stack spacing={6}>
-                        <TabForm
-                          form={baseForm}
-                          formErrors={formErrors}
-                          genericInputProps={genericInputProps}
-                          modifiedData={modifiedData}
-                          onChange={handleChange}
-                        />
-                      </Stack>
-                    </TabPanel>
-                    <TabPanel>
-                      <Stack spacing={6}>
-                        <TabForm
-                          form={advancedForm}
-                          formErrors={formErrors}
-                          genericInputProps={genericInputProps}
-                          modifiedData={modifiedData}
-                          onChange={handleChange}
-                        />
-                      </Stack>
-                    </TabPanel>
-                  </TabPanels>
-                </Box>
-              </TabGroup>
-            </ModalBody>
-            <ModalFooter
-              endActions={
-                <FormModalEndActions
-                  deleteCategory={deleteCategory}
-                  deleteContentType={deleteData}
-                  deleteComponent={deleteData}
-                  categoryName={initialData.name}
-                  isAttributeModal={modalType === 'attribute'}
-                  isCustomFieldModal={modalType === 'customField'}
-                  isComponentToDzModal={modalType === 'addComponentToDynamicZone'}
-                  isComponentAttribute={attributeType === 'component'}
-                  isComponentModal={modalType === 'component'}
-                  isContentTypeModal={modalType === 'contentType'}
-                  isCreatingComponent={actionType === 'create'}
-                  isCreatingDz={actionType === 'create'}
-                  isCreatingComponentAttribute={modifiedData.createComponent || false}
-                  isCreatingComponentInDz={modifiedData.createComponent || false}
-                  isCreatingComponentWhileAddingAField={isCreatingComponentWhileAddingAField}
-                  isCreatingContentType={actionType === 'create'}
-                  isEditingAttribute={actionType === 'edit'}
-                  isDzAttribute={attributeType === 'dynamiczone'}
-                  isEditingCategory={modalType === 'editCategory'}
-                  isInFirstComponentStep={step === '1'}
-                  onSubmitAddComponentAttribute={handleSubmit}
-                  onSubmitAddComponentToDz={handleSubmit}
-                  onSubmitCreateComponent={handleSubmit}
-                  onSubmitCreateContentType={handleSubmit}
-                  onSubmitCreateDz={handleSubmit}
-                  onSubmitEditAttribute={handleSubmit}
-                  onSubmitEditCategory={handleSubmit}
-                  onSubmitEditComponent={handleSubmit}
-                  onSubmitEditContentType={handleSubmit}
-                  onSubmitEditCustomFieldAttribute={handleSubmit}
-                  onSubmitEditDz={handleSubmit}
-                />
-              }
-              startActions={
-                <Button variant="tertiary" onClick={handleClosed}>
-                  {formatMessage({ id: 'app.components.Button.cancel', defaultMessage: 'Cancel' })}
-                </Button>
-              }
-            />
-          </form>
-        )}
-      </ModalLayout>
-    </>
-=======
           kind={schemaKind || 'collectionType'}
         />
       )}
@@ -1102,29 +965,16 @@
               }}
             >
               <Flex justifyContent="space-between">
-                <Typography as="h2" variant="beta">
-                  {formatMessage(
-                    {
-                      id: getModalTitleSubHeader({
-                        actionType,
-                        forTarget,
-                        kind,
-                        step,
-                        modalType,
-                      }),
-                      defaultMessage: 'Add new field',
-                    },
-                    {
-                      type: upperFirst(
-                        formatMessage({
-                          id: getTrad(`attribute.${attributeType}`),
-                        })
-                      ),
-                      name: upperFirst(attributeName),
-                      step,
-                    }
-                  )}
-                </Typography>
+                <FormModalSubHeader
+                  actionType={actionType}
+                  forTarget={forTarget}
+                  kind={kind}
+                  step={step}
+                  modalType={modalType}
+                  attributeType={attributeType}
+                  attributeName={attributeName}
+                  customField={customField}
+                />
                 <Tabs>
                   <Tab hasError={doesBaseFormHasError}>
                     {formatMessage({
@@ -1183,6 +1033,7 @@
                 deleteComponent={deleteData}
                 categoryName={initialData.name}
                 isAttributeModal={modalType === 'attribute'}
+                isCustomFieldModal={modalType === 'customField'}
                 isComponentToDzModal={modalType === 'addComponentToDynamicZone'}
                 isComponentAttribute={attributeType === 'component'}
                 isComponentModal={modalType === 'component'}
@@ -1206,6 +1057,7 @@
                 onSubmitEditCategory={handleSubmit}
                 onSubmitEditComponent={handleSubmit}
                 onSubmitEditContentType={handleSubmit}
+                onSubmitEditCustomFieldAttribute={handleSubmit}
                 onSubmitEditDz={handleSubmit}
               />
             }
@@ -1218,7 +1070,6 @@
         </form>
       )}
     </ModalLayout>
->>>>>>> a8ff3aef
   );
 };
 
