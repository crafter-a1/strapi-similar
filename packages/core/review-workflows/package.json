--- conflicted
+++ resolved
@@ -53,15 +53,9 @@
   },
   "dependencies": {
     "@reduxjs/toolkit": "1.9.7",
-<<<<<<< HEAD
     "@strapi/design-system": "2.0.0-rc.14",
     "@strapi/icons": "2.0.0-rc.14",
-    "@strapi/utils": "5.4.1",
-=======
-    "@strapi/design-system": "2.0.0-rc.13",
-    "@strapi/icons": "2.0.0-rc.13",
     "@strapi/utils": "5.4.2",
->>>>>>> 2b50b782
     "fractional-indexing": "3.2.0",
     "react-dnd": "16.0.1",
     "react-dnd-html5-backend": "16.0.1",
