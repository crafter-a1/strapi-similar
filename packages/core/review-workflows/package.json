{
  "name": "@strapi/review-workflows",
  "version": "5.0.0-beta.3",
  "description": "Review workflows for your content",
  "repository": {
    "type": "git",
    "url": "git://github.com/strapi/strapi.git"
  },
  "license": "SEE LICENSE IN LICENSE",
  "author": {
    "name": "Strapi Solutions SAS",
    "email": "hi@strapi.io",
    "url": "https://strapi.io"
  },
  "maintainers": [
    {
      "name": "Strapi Solutions SAS",
      "email": "hi@strapi.io",
      "url": "https://strapi.io"
    }
  ],
  "exports": {
    "./strapi-admin": {
      "types": "./dist/admin/src/index.d.ts",
      "source": "./admin/src/index.ts",
      "import": "./dist/admin/index.mjs",
      "require": "./dist/admin/index.js",
      "default": "./dist/admin/index.js"
    },
    "./strapi-server": {
      "types": "./dist/server/src/index.d.ts",
      "source": "./server/src/index.ts",
      "import": "./dist/server/index.mjs",
      "require": "./dist/server/index.js",
      "default": "./dist/server/index.js"
    },
    "./package.json": "./package.json"
  },
  "files": [
    "dist/",
    "strapi-server.js"
  ],
  "scripts": {
    "build": "pack-up build",
    "clean": "run -T rimraf ./dist",
    "lint": "run -T eslint .",
    "test:front": "run -T cross-env IS_EE=true jest --config ./jest.config.front.js",
    "test:ts:back": "run -T tsc --noEmit -p server/tsconfig.json",
    "test:ts:front": "run -T tsc -p admin/tsconfig.json",
    "test:unit": "run -T jest",
    "test:unit:watch": "run -T jest --watch",
    "watch": "pack-up watch"
  },
  "dependencies": {
    "@reduxjs/toolkit": "1.9.7",
    "@strapi/design-system": "1.17.0",
    "@strapi/icons": "1.16.0",
<<<<<<< HEAD
=======
    "@strapi/utils": "5.0.0-beta.1",
    "axios": "1.6.8",
    "fractional-indexing": "3.2.0",
    "react-dnd": "16.0.1",
    "react-dnd-html5-backend": "16.0.1",
>>>>>>> 18019758
    "react-helmet": "^6.1.0",
    "react-intl": "6.6.2",
    "react-redux": "8.1.3",
    "yup": "0.32.9"
  },
  "devDependencies": {
    "@strapi/admin": "5.0.0-beta.3",
    "@strapi/pack-up": "5.0.0",
    "@strapi/plugin-content-manager": "5.0.0-beta.3",
    "@strapi/types": "5.0.0-beta.3",
    "@strapi/utils": "5.0.0-beta.3",
    "@testing-library/react": "14.0.0",
    "msw": "1.3.0",
    "react": "^18.2.0",
    "react-dom": "^18.2.0",
    "react-router-dom": "6.22.3",
    "styled-components": "5.3.11"
  },
  "peerDependencies": {
    "@strapi/admin": "^5.0.0 || ^5.0.0-beta || ^5.0.0-alpha || ^5.0.0-rc",
    "@strapi/plugin-content-manager": "^5.0.0 || ^5.0.0-beta || ^5.0.0-alpha || ^5.0.0-rc",
    "react": "^17.0.0 || ^18.0.0",
    "react-dom": "^17.0.0 || ^18.0.0",
    "react-router-dom": "^6.0.0",
    "styled-components": "^5.2.1"
  },
  "engines": {
    "node": ">=18.0.0 <=20.x.x",
    "npm": ">=6.0.0"
  },
  "strapi": {
    "name": "review-workflows",
    "description": "Review workflows for your content",
    "kind": "plugin",
    "displayName": "Review Workflows",
    "required": true
  }
}<|MERGE_RESOLUTION|>--- conflicted
+++ resolved
@@ -55,14 +55,10 @@
     "@reduxjs/toolkit": "1.9.7",
     "@strapi/design-system": "1.17.0",
     "@strapi/icons": "1.16.0",
-<<<<<<< HEAD
-=======
     "@strapi/utils": "5.0.0-beta.1",
-    "axios": "1.6.8",
     "fractional-indexing": "3.2.0",
     "react-dnd": "16.0.1",
     "react-dnd-html5-backend": "16.0.1",
->>>>>>> 18019758
     "react-helmet": "^6.1.0",
     "react-intl": "6.6.2",
     "react-redux": "8.1.3",
