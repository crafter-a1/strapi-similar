--- conflicted
+++ resolved
@@ -78,81 +78,6 @@
     return this.requestHandler(req, res);
   }
 
-<<<<<<< HEAD
-  requireProjectBootstrap() {
-    const bootstrapPath = path.resolve(this.dir, 'config/functions/bootstrap.js');
-
-    if (fse.existsSync(bootstrapPath)) {
-      require(bootstrapPath);
-    }
-  }
-
-  logStats() {
-    const columns = Math.min(process.stderr.columns, 80) - 2;
-    console.log();
-    console.log(chalk.black.bgWhite(_.padEnd(' Project information', columns)));
-    console.log();
-
-    const infoTable = new CLITable({
-      colWidths: [20, 50],
-      chars: { mid: '', 'left-mid': '', 'mid-mid': '', 'right-mid': '' },
-    });
-
-    const isEE = strapi.EE === true && ee.isEE === true;
-
-    infoTable.push(
-      [chalk.blue('Time'), `${new Date()}`],
-      [chalk.blue('Launched in'), Date.now() - this.config.launchedAt + ' ms'],
-      [chalk.blue('Environment'), this.config.environment],
-      [chalk.blue('Process PID'), process.pid],
-      [chalk.blue('Version'), `${this.config.get('info.strapi')} (node ${process.version})`],
-      [chalk.blue('Edition'), isEE ? 'Enterprise' : 'Community']
-    );
-
-    console.log(infoTable.toString());
-    console.log();
-    console.log(chalk.black.bgWhite(_.padEnd(' Actions available', columns)));
-    console.log();
-  }
-
-  logFirstStartupMessage() {
-    this.logStats();
-
-    console.log(chalk.bold('One more thing...'));
-    console.log(
-      chalk.grey('Create your first administrator 💻 by going to the administration panel at:')
-    );
-    console.log();
-
-    const addressTable = new CLITable();
-
-    const adminUrl = getAbsoluteAdminUrl(strapi.config);
-    addressTable.push([chalk.bold(adminUrl)]);
-
-    console.log(`${addressTable.toString()}`);
-    console.log();
-  }
-
-  logStartupMessage() {
-    this.logStats();
-
-    console.log(chalk.bold('Welcome back!'));
-
-    if (this.config.serveAdminPanel === true) {
-      console.log(chalk.grey('To manage your project 🚀, go to the administration panel at:'));
-      const adminUrl = getAbsoluteAdminUrl(strapi.config);
-      console.log(chalk.bold(adminUrl));
-      console.log();
-    }
-
-    console.log(chalk.grey('To access the server ⚡️, go to:'));
-    const serverUrl = getAbsoluteServerUrl(strapi.config);
-    console.log(chalk.bold(serverUrl));
-    console.log();
-  }
-
-=======
->>>>>>> 35912b55
   initServer() {
     this.server = http.createServer(this.handleRequest.bind(this));
     // handle port in use cleanly
@@ -401,11 +326,6 @@
     await initializeHooks.call(this);
 
     await this.runLifecyclesFunctions(LIFECYCLES.BOOTSTRAP);
-<<<<<<< HEAD
-
-    await this.freeze();
-=======
->>>>>>> 35912b55
 
     this.isLoaded = true;
     return this;
