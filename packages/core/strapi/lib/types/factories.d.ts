<<<<<<< HEAD
import { GenericService, CollectionTypeService, SingleTypeService } from '../core-api/service';
=======
import {
  Service,
  GenericService,
  CollectionTypeService,
  SingleTypeService,
} from '../core-api/service';
>>>>>>> 672dfabc
import {
  CollectionTypeController,
  SingleTypeController,
  Controller,
  GenericController,
} from '../core-api/controller';
import { Middleware } from '../middlewares';
import { Policy } from '../core/registries/policies';
import { Strapi } from './core/strapi';
import { SchemaUID } from './utils';
<<<<<<< HEAD
import { UID } from './core';
=======
import { GenericService } from '../core-api/service/index';

type ControllerConfig<T extends Controller = Controller> = T;

type ServiceConfig = Service;
>>>>>>> 672dfabc

type HandlerConfig = {
  auth?: false | { scope: string[] };
  policies?: Array<string | Policy | { name: string; config: object }>;
  middlewares?: Array<string | Middleware | { name: string; config: object }>;
};

type SingleTypeRouterConfig = {
  find?: HandlerConfig;
  update?: HandlerConfig;
  delete?: HandlerConfig;
};

type CollectionTypeRouterConfig = {
  find?: HandlerConfig;
  findOne?: HandlerConfig;
  create?: HandlerConfig;
  update?: HandlerConfig;
  delete?: HandlerConfig;
};

type RouterConfig<T = SingleTypeRouterConfig | CollectionTypeRouterConfig> = {
  prefix?: string;
  // TODO Refactor when we have a controller registry
  only?: string[];
  except?: string[];
  config: T;
};

interface Route {
  method: string;
  path: string;
}
interface Router {
  prefix: string;
  routes: Route[];
}

type ControllerCallback<T extends GenericController = GenericController> = (params: {
  strapi: Strapi;
}) => T;
type ServiceCallback<T extends GenericService = GenericService> = (params: { strapi: Strapi }) => T;

<<<<<<< HEAD
export declare function createCoreRouter<T extends UID.ContentType>(
  uid: T,
  cfg?: RouterConfig<T> = {}
): () => Router;

export declare function createCoreController<
  T extends UID.ContentType,
  S extends Partial<GetBaseSchemaController<T>>
>(uid: T, cfg?: ControllerCallback<S> | S): () => Required<S & GetBaseSchemaController<T>>;

export declare function createCoreService<
  T extends UID.ContentType,
  S extends Partial<GetBaseSchemaService<T>>
>(uid: T, cfg?: ServiceCallback<S> | S): () => Required<S & GetBaseSchemaService<T>>;

type GetBaseSchemaController<T extends UID.ContentType> = IsCollectionType<
=======
export declare function createCoreRouter<T extends SchemaUID>(
  uid: T,
  cfg?: RouterConfig<GetBaseConfig<T>> = {}
): () => Router;

export declare function createCoreController<
  T extends SchemaUID,
  S extends Partial<GetBaseSchemaController<T>>
>(
  uid: T,
  cfg?: ControllerCallback<S> | S
): () => Required<S & GetBaseSchemaController<GetBaseConfig<T>>>;

export declare function createCoreService<
  T extends SchemaUID,
  S extends Partial<GetBaseSchemaService<T>>
>(uid: T, cfg?: ServiceCallback<S> | S): () => Required<S & GetBaseSchemaService<T>>;

type GetBaseSchemaController<T extends SchemaUID> = IsCollectionType<
>>>>>>> 672dfabc
  T,
  CollectionTypeController,
  SingleTypeController
> &
  GenericController;

<<<<<<< HEAD
type GetBaseSchemaService<T extends UID.ContentType> = IsCollectionType<
=======
type GetBaseSchemaService<T extends SchemaUID> = IsCollectionType<
>>>>>>> 672dfabc
  T,
  CollectionTypeService,
  SingleTypeService
> &
  GenericService;

<<<<<<< HEAD
type GetBaseConfig<T extends UID.ContentType> = IsCollectionType<
=======
type GetBaseConfig<T extends SchemaUID> = IsCollectionType<
>>>>>>> 672dfabc
  T,
  CollectionTypeRouterConfig,
  SingleTypeRouterConfig
>;

<<<<<<< HEAD
type IsCollectionType<T extends UID.ContentType, Y, N> = T extends Strapi.CollectionTypeUIDs
  ? Y
  : N;
=======
type IsCollectionType<T, Y, N> = Strapi.Schemas[T]['kind'] extends 'collectionType' ? Y : N;
>>>>>>> 672dfabc
<|MERGE_RESOLUTION|>--- conflicted
+++ resolved
@@ -1,13 +1,4 @@
-<<<<<<< HEAD
 import { GenericService, CollectionTypeService, SingleTypeService } from '../core-api/service';
-=======
-import {
-  Service,
-  GenericService,
-  CollectionTypeService,
-  SingleTypeService,
-} from '../core-api/service';
->>>>>>> 672dfabc
 import {
   CollectionTypeController,
   SingleTypeController,
@@ -18,15 +9,7 @@
 import { Policy } from '../core/registries/policies';
 import { Strapi } from './core/strapi';
 import { SchemaUID } from './utils';
-<<<<<<< HEAD
 import { UID } from './core';
-=======
-import { GenericService } from '../core-api/service/index';
-
-type ControllerConfig<T extends Controller = Controller> = T;
-
-type ServiceConfig = Service;
->>>>>>> 672dfabc
 
 type HandlerConfig = {
   auth?: false | { scope: string[] };
@@ -70,14 +53,13 @@
 }) => T;
 type ServiceCallback<T extends GenericService = GenericService> = (params: { strapi: Strapi }) => T;
 
-<<<<<<< HEAD
 export declare function createCoreRouter<T extends UID.ContentType>(
   uid: T,
   cfg?: RouterConfig<T> = {}
 ): () => Router;
 
 export declare function createCoreController<
-  T extends UID.ContentType,
+  T extends UID.Controller,
   S extends Partial<GetBaseSchemaController<T>>
 >(uid: T, cfg?: ControllerCallback<S> | S): () => Required<S & GetBaseSchemaController<T>>;
 
@@ -86,59 +68,26 @@
   S extends Partial<GetBaseSchemaService<T>>
 >(uid: T, cfg?: ServiceCallback<S> | S): () => Required<S & GetBaseSchemaService<T>>;
 
-type GetBaseSchemaController<T extends UID.ContentType> = IsCollectionType<
-=======
-export declare function createCoreRouter<T extends SchemaUID>(
-  uid: T,
-  cfg?: RouterConfig<GetBaseConfig<T>> = {}
-): () => Router;
-
-export declare function createCoreController<
-  T extends SchemaUID,
-  S extends Partial<GetBaseSchemaController<T>>
->(
-  uid: T,
-  cfg?: ControllerCallback<S> | S
-): () => Required<S & GetBaseSchemaController<GetBaseConfig<T>>>;
-
-export declare function createCoreService<
-  T extends SchemaUID,
-  S extends Partial<GetBaseSchemaService<T>>
->(uid: T, cfg?: ServiceCallback<S> | S): () => Required<S & GetBaseSchemaService<T>>;
-
-type GetBaseSchemaController<T extends SchemaUID> = IsCollectionType<
->>>>>>> 672dfabc
+type GetBaseSchemaController<T extends UID.Controller> = IsCollectionType<
   T,
   CollectionTypeController,
   SingleTypeController
 > &
   GenericController;
 
-<<<<<<< HEAD
 type GetBaseSchemaService<T extends UID.ContentType> = IsCollectionType<
-=======
-type GetBaseSchemaService<T extends SchemaUID> = IsCollectionType<
->>>>>>> 672dfabc
   T,
   CollectionTypeService,
   SingleTypeService
 > &
   GenericService;
 
-<<<<<<< HEAD
 type GetBaseConfig<T extends UID.ContentType> = IsCollectionType<
-=======
-type GetBaseConfig<T extends SchemaUID> = IsCollectionType<
->>>>>>> 672dfabc
   T,
   CollectionTypeRouterConfig,
   SingleTypeRouterConfig
 >;
 
-<<<<<<< HEAD
 type IsCollectionType<T extends UID.ContentType, Y, N> = T extends Strapi.CollectionTypeUIDs
   ? Y
-  : N;
-=======
-type IsCollectionType<T, Y, N> = Strapi.Schemas[T]['kind'] extends 'collectionType' ? Y : N;
->>>>>>> 672dfabc
+  : N;