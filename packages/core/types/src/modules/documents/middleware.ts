// Utility type to reuse Param definition in MiddlewareContext
import type { Common } from '../..';
import type { ServiceInstance } from './service-instance';

export interface Context<
<<<<<<< HEAD
  TContentTypeUID extends Common.UID.ContentType = Common.UID.ContentType,
  TAction extends keyof ServiceInstance<TContentTypeUID> = keyof ServiceInstance<TContentTypeUID>
=======
  TAction extends keyof ServiceInstance = keyof ServiceInstance,
  TArgs = Parameters<ServiceInstance[TAction]>
>>>>>>> 76851890
> {
  uid: Common.UID.ContentType;
  action: TAction;
<<<<<<< HEAD
  args: Parameters<ServiceInstance<TContentTypeUID>[TAction]>;
}

export type Middleware<
  TContentTypeUID extends Common.UID.ContentType = Common.UID.ContentType,
  TAction extends keyof ServiceInstance<TContentTypeUID> = keyof ServiceInstance<TContentTypeUID>
> = (
  ctx: Context<TContentTypeUID, TAction>,
  next: (
    ctx: Context<TContentTypeUID, TAction>
  ) => ReturnType<ServiceInstance<TContentTypeUID>[TAction]>
) => ReturnType<ServiceInstance<TContentTypeUID>[TAction]>;
=======
  args: TArgs;
}

export type Middleware = (
  ctx: Context,
  next: (ctx: Context) => ReturnType<ServiceInstance[keyof ServiceInstance]>
) => ReturnType<ServiceInstance[keyof ServiceInstance]>;
>>>>>>> 76851890
<|MERGE_RESOLUTION|>--- conflicted
+++ resolved
@@ -3,35 +3,15 @@
 import type { ServiceInstance } from './service-instance';
 
 export interface Context<
-<<<<<<< HEAD
-  TContentTypeUID extends Common.UID.ContentType = Common.UID.ContentType,
-  TAction extends keyof ServiceInstance<TContentTypeUID> = keyof ServiceInstance<TContentTypeUID>
-=======
   TAction extends keyof ServiceInstance = keyof ServiceInstance,
   TArgs = Parameters<ServiceInstance[TAction]>
->>>>>>> 76851890
 > {
   uid: Common.UID.ContentType;
   action: TAction;
-<<<<<<< HEAD
-  args: Parameters<ServiceInstance<TContentTypeUID>[TAction]>;
-}
-
-export type Middleware<
-  TContentTypeUID extends Common.UID.ContentType = Common.UID.ContentType,
-  TAction extends keyof ServiceInstance<TContentTypeUID> = keyof ServiceInstance<TContentTypeUID>
-> = (
-  ctx: Context<TContentTypeUID, TAction>,
-  next: (
-    ctx: Context<TContentTypeUID, TAction>
-  ) => ReturnType<ServiceInstance<TContentTypeUID>[TAction]>
-) => ReturnType<ServiceInstance<TContentTypeUID>[TAction]>;
-=======
   args: TArgs;
 }
 
 export type Middleware = (
   ctx: Context,
   next: (ctx: Context) => ReturnType<ServiceInstance[keyof ServiceInstance]>
-) => ReturnType<ServiceInstance[keyof ServiceInstance]>;
->>>>>>> 76851890
+) => ReturnType<ServiceInstance[keyof ServiceInstance]>;