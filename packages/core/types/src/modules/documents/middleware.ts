--- conflicted
+++ resolved
@@ -3,32 +3,15 @@
 import type { ServiceInstance } from './service-instance';
 
 export interface Context<
-<<<<<<< HEAD
-  TContentTypeUID extends UID.ContentType = UID.ContentType,
-  TAction extends keyof ServiceInstance<TContentTypeUID> = keyof ServiceInstance<TContentTypeUID>
-=======
   TAction extends keyof ServiceInstance = keyof ServiceInstance,
   TArgs = Parameters<ServiceInstance[TAction]>
->>>>>>> 651a6b8d
 > {
-  uid: Common.UID.ContentType;
+  uid: UID.ContentType;
   action: TAction;
   args: TArgs;
 }
 
-<<<<<<< HEAD
-export type Middleware<
-  TContentTypeUID extends UID.ContentType = UID.ContentType,
-  TAction extends keyof ServiceInstance<TContentTypeUID> = keyof ServiceInstance<TContentTypeUID>
-> = (
-  ctx: Context<TContentTypeUID, TAction>,
-  next: (
-    ctx: Context<TContentTypeUID, TAction>
-  ) => ReturnType<ServiceInstance<TContentTypeUID>[TAction]>
-) => ReturnType<ServiceInstance<TContentTypeUID>[TAction]>;
-=======
 export type Middleware = (
   ctx: Context,
   next: (ctx: Context) => ReturnType<ServiceInstance[keyof ServiceInstance]>
-) => ReturnType<ServiceInstance[keyof ServiceInstance]>;
->>>>>>> 651a6b8d
+) => ReturnType<ServiceInstance[keyof ServiceInstance]>;