--- conflicted
+++ resolved
@@ -1,10 +1,6 @@
 {
   "name": "@strapi/plugin-email",
-<<<<<<< HEAD
-  "version": "4.12.6",
-=======
   "version": "4.12.7",
->>>>>>> fefc4a24
   "description": "Easily configure your Strapi application to send emails.",
   "repository": {
     "type": "git",
@@ -33,13 +29,8 @@
   "dependencies": {
     "@strapi/design-system": "1.9.0",
     "@strapi/icons": "1.9.0",
-<<<<<<< HEAD
-    "@strapi/provider-email-sendmail": "4.12.6",
-    "@strapi/utils": "4.12.6",
-=======
     "@strapi/provider-email-sendmail": "4.12.7",
     "@strapi/utils": "4.12.7",
->>>>>>> fefc4a24
     "lodash": "4.17.21",
     "prop-types": "^15.8.1",
     "react-intl": "6.4.1",
@@ -47,11 +38,7 @@
     "yup": "0.32.9"
   },
   "devDependencies": {
-<<<<<<< HEAD
-    "@strapi/helper-plugin": "4.12.6",
-=======
     "@strapi/helper-plugin": "4.12.7",
->>>>>>> fefc4a24
     "@testing-library/react": "14.0.0",
     "msw": "1.2.1",
     "react": "^18.2.0",
