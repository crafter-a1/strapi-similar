--- conflicted
+++ resolved
@@ -52,19 +52,11 @@
     "watch": "pack-up watch"
   },
   "dependencies": {
-<<<<<<< HEAD
     "@strapi/design-system": "1.16.0",
-    "@strapi/helper-plugin": "4.20.3",
+    "@strapi/helper-plugin": "4.20.4",
     "@strapi/icons": "1.16.0",
-    "@strapi/provider-email-sendmail": "4.20.3",
-    "@strapi/utils": "4.20.3",
-=======
-    "@strapi/design-system": "1.15.0",
-    "@strapi/helper-plugin": "4.20.4",
-    "@strapi/icons": "1.15.0",
     "@strapi/provider-email-sendmail": "4.20.4",
     "@strapi/utils": "4.20.4",
->>>>>>> f37fdb46
     "lodash": "4.17.21",
     "prop-types": "^15.8.1",
     "react-intl": "6.4.1",
