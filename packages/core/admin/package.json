--- conflicted
+++ resolved
@@ -141,18 +141,11 @@
     "yup": "^0.32.9"
   },
   "devDependencies": {
-<<<<<<< HEAD
     "@peculiar/webcrypto": "1.4.1",
-    "@testing-library/dom": "8.17.1",
-    "@testing-library/react": "11.2.7",
-    "@testing-library/react-hooks": "3.7.0",
-    "@testing-library/user-event": "13.5.0",
-=======
     "@testing-library/dom": "8.19.0",
     "@testing-library/react": "12.1.4",
     "@testing-library/react-hooks": "8.0.1",
     "@testing-library/user-event": "14.4.3",
->>>>>>> a73dc6fe
     "duplicate-dependencies-webpack-plugin": "^1.0.2",
     "glob": "8.0.3",
     "react-test-renderer": "^17.0.2",
