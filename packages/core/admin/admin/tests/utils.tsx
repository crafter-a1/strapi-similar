--- conflicted
+++ resolved
@@ -23,14 +23,8 @@
 import { MemoryRouter, MemoryRouterProps } from 'react-router-dom';
 
 import { LanguageProvider } from '../src/components/LanguageProvider';
-<<<<<<< HEAD
-import { ThemeToggleProvider } from '../src/components/ThemeToggleProvider';
-import { AdminContextProvider } from '../src/contexts/admin';
-import { ConfigurationContextProvider } from '../src/contexts/configuration';
-=======
 import { RBACReducer } from '../src/components/RBACProvider';
 import { Theme } from '../src/components/Theme';
-import { ModelsContext } from '../src/content-manager/contexts/models';
 import { reducer as rbacManagerReducer } from '../src/content-manager/hooks/useSyncRbac';
 import { reducer as cmAppReducer } from '../src/content-manager/pages/App';
 import { reducer as editViewReducer } from '../src/content-manager/pages/EditViewLayoutManager';
@@ -40,7 +34,6 @@
 import { _internalConfigurationContextProvider as ConfigurationContextProvider } from '../src/features/Configuration';
 import { reducer as appReducer } from '../src/reducer';
 import { adminApi } from '../src/services/api';
->>>>>>> 762abbf7
 
 import { server } from './server';
 import { initialState } from './store';
@@ -113,34 +106,17 @@
                         ] as Permission[],
                       }}
                     >
-<<<<<<< HEAD
-                      <AdminContextProvider getAdminInjectedComponents={jest.fn()}>
-                        <ConfigurationContextProvider
-                          showReleaseNotification={false}
-                          showTutorials={false}
-                          updateProjectSettings={jest.fn()}
-=======
-                      <ModelsContext.Provider value={{ refetchData: jest.fn() }}>
-                        <ConfigurationContextProvider
-                          showReleaseNotification={false}
-                          showTutorials={false}
->>>>>>> 762abbf7
-                          logos={{
-                            auth: { default: '' },
-                            menu: { default: '' },
-                          }}
-<<<<<<< HEAD
-                        >
-                          {children}
-                        </ConfigurationContextProvider>
-                      </AdminContextProvider>
-=======
-                          updateProjectSettings={jest.fn()}
-                        >
-                          {children}
-                        </ConfigurationContextProvider>
-                      </ModelsContext.Provider>
->>>>>>> 762abbf7
+                      <ConfigurationContextProvider
+                        showReleaseNotification={false}
+                        showTutorials={false}
+                        logos={{
+                          auth: { default: '' },
+                          menu: { default: '' },
+                        }}
+                        updateProjectSettings={jest.fn()}
+                      >
+                        {children}
+                      </ConfigurationContextProvider>
                     </RBACContext.Provider>
                   </NotificationsProvider>
                 </Theme>
