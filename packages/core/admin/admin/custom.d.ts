--- conflicted
+++ resolved
@@ -1,21 +1,13 @@
 /// <reference types="vite/client" />
 
-<<<<<<< HEAD
-import type { StrapiTheme } from '@strapi/design-system';
-import type { Schema, Modules } from '@strapi/types';
-import type { BaseEditor } from 'slate';
-import type { HistoryEditor } from 'slate-history';
-import type { ReactEditor } from 'slate-react';
-=======
 import { type StrapiTheme } from '@strapi/design-system';
 import { type BaseEditor } from 'slate';
 import { type HistoryEditor } from 'slate-history';
 import { type ReactEditor } from 'slate-react';
->>>>>>> 2363945b
 
-import type { LinkEditor } from './src/content-manager/pages/EditView/components/FormInputs/BlocksInput/plugins/withLinks';
+import { type LinkEditor } from './src/content-manager/pages/EditView/components/FormInputs/BlocksInput/plugins/withLinks';
 
-import type { FeaturesConfig, Attribute } from '@strapi/types';
+import type { Schema, Attribute } from '@strapi/types';
 
 declare module 'styled-components' {
   // eslint-disable-next-line @typescript-eslint/no-empty-interface
@@ -37,11 +29,7 @@
   backendURL: string;
   isEE: boolean;
   future: {
-<<<<<<< HEAD
-    isEnabled: (name: keyof Modules.Features.FeaturesService['config']) => boolean;
-=======
-    isEnabled: (name: keyof NonNullable<FeaturesConfig['future']>) => boolean;
->>>>>>> 2363945b
+    isEnabled: (name: keyof NonNullable<Modules.Features.FeaturesConfig['future']>) => boolean;
   };
   features: {
     SSO: 'sso';
