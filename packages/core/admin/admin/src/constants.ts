import { PermissionMap } from './types/permissions';

import type { StrapiAppSettingLink } from './StrapiApp';

export const ADMIN_PERMISSIONS_CE = {
  contentManager: {
    main: [],
    collectionTypesConfigurations: [
      {
        action: 'plugin::content-manager.collection-types.configure-view',
        subject: null,
      },
    ],
    componentsConfigurations: [
      {
        action: 'plugin::content-manager.components.configure-layout',
        subject: null,
      },
    ],
    singleTypesConfigurations: [
      {
        action: 'plugin::content-manager.single-types.configure-view',
        subject: null,
      },
    ],
  },
  marketplace: {
    main: [{ action: 'admin::marketplace.read', subject: null }],
    read: [{ action: 'admin::marketplace.read', subject: null }],
  },
  settings: {
    roles: {
      main: [
        { action: 'admin::roles.create', subject: null },
        { action: 'admin::roles.update', subject: null },
        { action: 'admin::roles.read', subject: null },
        { action: 'admin::roles.delete', subject: null },
      ],
      create: [{ action: 'admin::roles.create', subject: null }],
      delete: [{ action: 'admin::roles.delete', subject: null }],
      read: [{ action: 'admin::roles.read', subject: null }],
      update: [{ action: 'admin::roles.update', subject: null }],
    },
    users: {
      main: [
        { action: 'admin::users.create', subject: null },
        { action: 'admin::users.read', subject: null },
        { action: 'admin::users.update', subject: null },
        { action: 'admin::users.delete', subject: null },
      ],
      create: [{ action: 'admin::users.create', subject: null }],
      delete: [{ action: 'admin::users.delete', subject: null }],
      read: [{ action: 'admin::users.read', subject: null }],
      update: [{ action: 'admin::users.update', subject: null }],
    },
    webhooks: {
      main: [
        { action: 'admin::webhooks.create', subject: null },
        { action: 'admin::webhooks.read', subject: null },
        { action: 'admin::webhooks.update', subject: null },
        { action: 'admin::webhooks.delete', subject: null },
      ],
      create: [{ action: 'admin::webhooks.create', subject: null }],
      delete: [{ action: 'admin::webhooks.delete', subject: null }],
      read: [
        { action: 'admin::webhooks.read', subject: null },
        // NOTE: We need to check with the API
        { action: 'admin::webhooks.update', subject: null },
        { action: 'admin::webhooks.delete', subject: null },
      ],
      update: [{ action: 'admin::webhooks.update', subject: null }],
    },
    'api-tokens': {
      main: [{ action: 'admin::api-tokens.access', subject: null }],
      create: [{ action: 'admin::api-tokens.create', subject: null }],
      delete: [{ action: 'admin::api-tokens.delete', subject: null }],
      read: [{ action: 'admin::api-tokens.read', subject: null }],
      update: [{ action: 'admin::api-tokens.update', subject: null }],
      regenerate: [{ action: 'admin::api-tokens.regenerate', subject: null }],
    },
    'transfer-tokens': {
      main: [{ action: 'admin::transfer.tokens.access', subject: null }],
      create: [{ action: 'admin::transfer.tokens.create', subject: null }],
      delete: [{ action: 'admin::transfer.tokens.delete', subject: null }],
      read: [{ action: 'admin::transfer.tokens.read', subject: null }],
      update: [{ action: 'admin::transfer.tokens.update', subject: null }],
      regenerate: [{ action: 'admin::transfer.tokens.regenerate', subject: null }],
    },
    'project-settings': {
      read: [{ action: 'admin::project-settings.read', subject: null }],
      update: [{ action: 'admin::project-settings.update', subject: null }],
    },
  },
} satisfies Partial<PermissionMap>;

export const HOOKS = {
  /**
   * Hook that allows to mutate the displayed headers of the list view table
   * @constant
   * @type {string}
   */
  INJECT_COLUMN_IN_TABLE: 'Admin/CM/pages/ListView/inject-column-in-table',

  /**
   * Hook that allows to mutate the CM's collection types links pre-set filters
   * @constant
   * @type {string}
   */
  MUTATE_COLLECTION_TYPES_LINKS: 'Admin/CM/pages/App/mutate-collection-types-links',

  /**
   * Hook that allows to mutate the CM's edit view layout
   * @constant
   * @type {string}
   */
  MUTATE_EDIT_VIEW_LAYOUT: 'Admin/CM/pages/EditView/mutate-edit-view-layout',

  /**
   * Hook that allows to mutate the CM's single types links pre-set filters
   * @constant
   * @type {string}
   */
  MUTATE_SINGLE_TYPES_LINKS: 'Admin/CM/pages/App/mutate-single-types-links',
};

export interface SettingsMenuLink
  extends Omit<StrapiAppSettingLink, 'Component' | 'permissions' | 'lockIcon'> {
  // TODO: to replace with another name in v5
  lockIcon?: boolean; // TODO: to replace with another name in v5
}

export type SettingsMenu = {
  admin: SettingsMenuLink[];
  global: SettingsMenuLink[];
};

export const SETTINGS_LINKS_CE = (): SettingsMenu => ({
  global: [
    {
      intlLabel: { id: 'Settings.application.title', defaultMessage: 'Overview' },
      to: '/settings/application-infos',
      id: '000-application-infos',
    },
    {
      intlLabel: { id: 'Settings.webhooks.title', defaultMessage: 'Webhooks' },
      to: '/settings/webhooks',
      id: 'webhooks',
    },
    {
      intlLabel: { id: 'Settings.apiTokens.title', defaultMessage: 'API Tokens' },
      to: '/settings/api-tokens?sort=name:ASC',
      id: 'api-tokens',
    },
    {
      intlLabel: { id: 'Settings.transferTokens.title', defaultMessage: 'Transfer Tokens' },
      to: '/settings/transfer-tokens?sort=name:ASC',
      id: 'transfer-tokens',
    },
    // If the Enterprise/Cloud feature is not enabled and if the config doesn't disable it, we promote the Enterprise/Cloud feature by displaying them in the settings menu.
    // Disable this by adding "promoteEE: false" to your `./config/admin.js` file
    ...(!window.strapi.features.isEnabled(window.strapi.features.SSO) &&
    window.strapi?.flags?.promoteEE
      ? [
          {
            intlLabel: { id: 'Settings.sso.title', defaultMessage: 'Single Sign-On' },
            to: '/settings/purchase-single-sign-on',
            id: 'sso-purchase-page',
            lockIcon: true, // TODO: to replace with another name in v5
          },
        ]
      : []),
<<<<<<< HEAD
=======

    ...(!window.strapi.features.isEnabled(window.strapi.features.REVIEW_WORKFLOWS) &&
    window.strapi?.flags?.promoteEE
      ? [
          {
            intlLabel: {
              id: 'Settings.review-workflows.page.title',
              defaultMessage: 'Review Workflows',
            },
            to: '/settings/purchase-review-workflows',
            id: 'review-workflows-purchase-page',
            lockIcon: true, // TODO: to replace with another name in v5
          },
        ]
      : []),
>>>>>>> 8b561475
  ],

  admin: [
    {
      intlLabel: { id: 'global.roles', defaultMessage: 'Roles' },
      to: '/settings/roles',
      id: 'roles',
    },
    {
      intlLabel: { id: 'global.users', defaultMessage: 'Users' },
      // Init the search params directly
      to: '/settings/users?pageSize=10&page=1&sort=firstname',
      id: 'users',
    },
    ...(!window.strapi.features.isEnabled(window.strapi.features.AUDIT_LOGS) &&
    window.strapi?.flags?.promoteEE
      ? [
          {
            intlLabel: { id: 'global.auditLogs', defaultMessage: 'Audit Logs' },
            to: '/settings/purchase-audit-logs',
            id: 'auditLogs-purchase-page',
            lockIcon: true, // TODO: to replace with another name in v5
          },
        ]
      : []),
  ],
});<|MERGE_RESOLUTION|>--- conflicted
+++ resolved
@@ -169,24 +169,6 @@
           },
         ]
       : []),
-<<<<<<< HEAD
-=======
-
-    ...(!window.strapi.features.isEnabled(window.strapi.features.REVIEW_WORKFLOWS) &&
-    window.strapi?.flags?.promoteEE
-      ? [
-          {
-            intlLabel: {
-              id: 'Settings.review-workflows.page.title',
-              defaultMessage: 'Review Workflows',
-            },
-            to: '/settings/purchase-review-workflows',
-            id: 'review-workflows-purchase-page',
-            lockIcon: true, // TODO: to replace with another name in v5
-          },
-        ]
-      : []),
->>>>>>> 8b561475
   ],
 
   admin: [
