{
  "Analytics": "Phân Tích",
  "Auth.components.Oops.text": "Tài khoản của bạn đã bị khoá",
  "Auth.components.Oops.text.admin": "Nếu có sự nhầm lẫn, hãy liên hệ người quản trị",
  "Auth.form.button.forgot-password": "Gửi Email",
  "Auth.form.button.go-home": "QUAY VỀ TRANG CHỦ",
  "Auth.form.button.login": "Đăng nhập",
  "Auth.form.button.login.providers.error": "Không thể kết nối bạn với dịch vụ đã chọn.",
  "Auth.form.button.login.providers.see-more": "Xem thêm",
  "Auth.form.button.login.strapi": "Đăng nhập với Strapi",
  "Auth.form.button.password-recovery": "Khôi phục mật khẩu",
  "Auth.form.button.register": "Sẵn sàng để bắt đầu",
<<<<<<< HEAD
=======
  "Auth.form.button.reset-password": "Đổi mật khẩu",
  "Auth.form.confirmPassword.label": "Nhập lại mật khẩu",
  "Auth.form.currentPassword.label": "Mật khẩu hiện tại",
>>>>>>> 66352ef0
  "Auth.form.email.label": "Email",
  "Auth.form.email.placeholder": "kai@doe.com",
  "Auth.form.error.blocked": "Tài khoản của bạn bị khóa bởi người quản trị.",
  "Auth.form.error.code.provide": "Mã sai đã được cung cấp.",
  "Auth.form.error.confirmed": "Email của tài khoản của bạn chưa được xác nhận.",
  "Auth.form.error.email.invalid": "Email sai.",
  "Auth.form.error.email.provide": "Vui lòng cung cấp tên đăng nhập hoặc email.",
  "Auth.form.error.email.taken": "Email đã được dùng.",
  "Auth.form.error.invalid": "Định danh hoặc mật khẩu sai.",
  "Auth.form.error.params.provide": "Tham số sai đã được cung cấp.",
  "Auth.form.error.password.format": "Mật khẩu của bạn không thể chứa ký tự `$` hơn ba lần",
  "Auth.form.error.password.local": "Người dùng này chưa từng đặt mật khẩu cục bộ, vui lòng đăng nhập thông qua nhà cung cấp đã dùng trong lúc tạo tài khoản ban đầu",
  "Auth.form.error.password.matching": "Những mật khẩu không khớp.",
  "Auth.form.error.password.provide": "Vui lòng cung cấp mật khẩu của bạn.",
  "Auth.form.error.ratelimit": "Thử quá nhiều lần, vui lòng thử lại trong một phút",
  "Auth.form.error.user.not-exist": "Email này chưa tồn tại.",
  "Auth.form.error.username.taken": "Tên đăng nhập đã bị lấy.",
  "Auth.form.firstname.label": "Họ",
  "Auth.form.firstname.placeholder": "v.d. Kai",
  "Auth.form.forgot-password.email.label": "Nhập email của bạn",
  "Auth.form.forgot-password.email.label.success": "Email đã gửi thành công đến",
<<<<<<< HEAD
=======
  "Auth.form.lastname.label": "Tên",
  "Auth.form.lastname.placeholder": "v.d. Doe",
  "Auth.form.password.hide-password": "Ẩn mật khẩu",
  "Auth.form.password.hint": "Mật khẩu phải chứa ít nhất 8 ký tự, 1 viết hoa, 1 viết thường, và 1 số",
  "Auth.form.password.label": "Mật khẩu",
  "Auth.form.password.show-password": "Hiển thị password",
>>>>>>> 66352ef0
  "Auth.form.register.news.label": "Cập nhật cho tôi về chức năng mới và những cải thiện sắp tới (thông qua việc này bạn đã chấp nhận {terms} và {policy}).",
  "Auth.form.register.subtitle": "Thông tin của bạn chỉ được sử dụng để đăng nhập vào trang quản trị. Tất cả các dữ liệu được lưu ở cơ sở dữ liệu của bạn.",
  "Auth.form.rememberMe.label": "Nhớ tôi",
  "Auth.form.username.label": "Tên đăng nhập",
  "Auth.form.username.placeholder": "Kai Doe",
  "Auth.form.welcome.subtitle": "Đăng nhập vào tài khoản Strapi của bạn",
  "Auth.form.welcome.title": "Chào mừng!",
  "Auth.link.forgot-password": "Quên mật khẩu?",
  "Auth.link.ready": "Sẵn sàng đăng nhập?",
  "Auth.link.signin": "Đăng nhập",
  "Auth.link.signin.account": "Đã có tài khoản?",
  "Auth.login.sso.divider": "Hoặc đăng nhập với",
  "Auth.login.sso.loading": "Đang tải các dịch vụ cung cấp...",
  "Auth.login.sso.subtitle": "Đăng nhập qua SSO",
  "Auth.privacy-policy-agreement.policy": "chính sách bảo mật",
  "Auth.privacy-policy-agreement.terms": "các điều khoản",
  "Auth.reset-password.title": "Đặt lại mật khẩu",
  "Content Manager": "Quản Lý Nội Dung",
  "Documentation": "Tài liệu",
  "Email": "Email",
  "Files Upload": "Tải Tâp Tin Lên",
  "HomePage.helmet.title": "Trang chủ",
  "HomePage.roadmap": "Xem lộ trình của chúng tôi",
  "HomePage.welcome.congrats": "Chúc mừng!",
  "HomePage.welcome.congrats.content": "Bạn đã đăng nhập như là người quản trị đầu tiên. Để khám phá những tính năng mạnh mẽ được cung cấp bởi Strapi.",
  "New entry": "Bản ghi mới",
  "Password": "Mật Khẩu",
  "Provider": "Nhà Cung Cấp",
  "ResetPasswordToken": "Cài Lại Chuỗi Khóa Mật Khẩu",
  "Role": "Vai trò",
  "Username": "Tên đăng nhập",
  "Users": "Người dùng",
  "Users & Permissions": "Người dùng và Phân quyền",
  "app.components.BlockLink.code": "Code ví dụ",
  "app.components.Button.cancel": "Hủy bỏ",
  "app.components.ComingSoonPage.comingSoon": "Sắp có",
  "app.components.DownloadInfo.download": "Đang tải về",
  "app.components.DownloadInfo.text": "Việc này có thể tốn một phút. Cảm ơn bạn vì sự kiên nhẫn.",
  "app.components.EmptyAttributes.title": "Chưa có trường nhập liệu nào",
  "app.components.HomePage.button.blog": "XEM THÊM TRÊN BLOG",
  "app.components.HomePage.community": "Tìm cộng đồng trên web",
  "app.components.HomePage.community.content": "Thảo luận với thành viên, người đóng góp và lập trình viên trên những kênh khác nhau.",
  "app.components.HomePage.welcome": "Chào mừng bạn lên tàu!",
  "app.components.HomePage.welcome.again": "Chào mừng ",
  "app.components.HomePage.welcomeBlock.content": "Chúng tôi hạnh phúc khi có bạn là một phần của cộng đồng. Chúng tôi liên tục tìm kiếm sự phản hồi, do đó bạn có thể Liên hệ trực tiếp với chúng tôi trên ",
  "app.components.HomePage.welcomeBlock.content.again": "Chúng tôi hi vọng bạn có tiến triển trên dự án của bạn... Bạn tự do đọc tin tức mới nhất về Strapi. Chúng tôi đang cố gắng hết mức để cải thiện sản phẩm dựa trên phản hồi của bạn.",
  "app.components.HomePage.welcomeBlock.content.issues": "vấn đề.",
  "app.components.HomePage.welcomeBlock.content.raise": " hoặc nêu lên ",
  "app.components.ImgPreview.hint": "Kéo và thả tập tin của bạn vào khu vực này hoặc {browse} để tìm tập tin tải lên",
  "app.components.ImgPreview.hint.browse": "duyệt",
  "app.components.InputFile.newFile": "Thêm tập tin mới",
  "app.components.InputFileDetails.open": "Mở ra ở thẻ mới",
  "app.components.InputFileDetails.originalName": "Tên gốc:",
  "app.components.InputFileDetails.remove": "Xoá tập tin này",
  "app.components.InputFileDetails.size": "Kích thước:",
  "app.components.InstallPluginPage.Download.description": "Nó sẽ tốn một vài giây để tải về và cài đặt plugin.",
  "app.components.InstallPluginPage.Download.title": "Đang tải về...",
  "app.components.InstallPluginPage.description": "Mở rộng ứng dụng của bạn dễ dàng",
  "app.components.LeftMenuFooter.help": "Giúp đỡ",
  "app.components.LeftMenuFooter.poweredBy": "Cung cấp bởi ",
  "app.components.LeftMenuLinkContainer.configuration": "Các cấu hình",
  "app.components.LeftMenuLinkContainer.general": "Chung",
  "app.components.LeftMenuLinkContainer.noPluginsInstalled": "Chưa có plugins nào được cài đặt",
  "app.components.LeftMenuLinkContainer.plugins": "Plugins",
  "app.components.ListPluginsPage.description": "Danh sách plugins đã cài trong dự án.",
  "app.components.ListPluginsPage.helmet.title": "Danh sách plugins",
  "app.components.Logout.logout": "Đăng xuất",
  "app.components.Logout.profile": "Hồ sơ",
  "app.components.NotFoundPage.back": "Trở về trang chủ",
  "app.components.NotFoundPage.description": "Không Tìm Thấy",
  "app.components.Official": "Chính Thức",
  "app.components.Onboarding.label.completed": "% đã hoàn thành",
  "app.components.Onboarding.title": "Videos Bắt Đầu",
  "app.components.PluginCard.Button.label.download": "Tải về",
  "app.components.PluginCard.Button.label.install": "Đã được cài đặt",
  "app.components.PluginCard.PopUpWarning.install.impossible.autoReload.needed": "Chức năng autoReload không hoạt động. Vui lòng chạy ứng dụng của bạn với `yarn develop`.",
  "app.components.PluginCard.PopUpWarning.install.impossible.confirm": "Tôi hiểu!",
  "app.components.PluginCard.PopUpWarning.install.impossible.environment": "Vì những lý do bảo mật, chỉ một plugin có thể được tải về trong môi trường phát triển.",
  "app.components.PluginCard.PopUpWarning.install.impossible.title": "Tải về không khả thi",
  "app.components.PluginCard.compatible": "Tương thích với ứng dụng của bạn",
  "app.components.PluginCard.compatibleCommunity": "Tương thích với cộng đồng",
  "app.components.PluginCard.more-details": "Thêm chi tiết",
  "app.components.listPlugins.button": "Thêm mới Plugin",
  "app.components.listPlugins.title.none": "Chưa có plugins nào được cài đặt",
  "app.components.listPluginsPage.deletePlugin.error": "Một lỗi xảy ra trong khi gỡ bỏ plugin",
  "app.containers.App.notification.error.init": "Một lỗi đã xảy ra trong khi gửi yêu cầu đến API",
  "app.utils.SelectOption.defaultMessage": " ",
  "app.utils.defaultMessage": " ",
  "app.utils.placeholder.defaultMessage": " ",
  "components.AutoReloadBlocker.description": "Chạy Strapi với một trong các lệnh sau:",
  "components.AutoReloadBlocker.header": "Tính năng Tải lại bị bắt buộc cho plugin này.",
  "components.ErrorBoundary.title": "Điều gì đó không ổn...",
  "components.Input.error.attribute.key.taken": "Giá trị này đã tồn tại",
  "components.Input.error.attribute.sameKeyAndName": "Không thể bằng nhau",
  "components.Input.error.attribute.taken": "Trường nhập liệu này đã tồn tại",
  "components.Input.error.contentTypeName.taken": "Tên này đã tồn tại",
  "components.Input.error.custom-error": "{errorMessage} ",
  "components.Input.error.password.noMatch": "Những mật khẩu không khớp",
  "components.Input.error.validation.email": "Đây không phải là email",
  "components.Input.error.validation.json": "Đây không phải là JSON",
  "components.Input.error.validation.max": "Giá trị quá cao.",
  "components.Input.error.validation.maxLength": "Giá trị quá dài.",
  "components.Input.error.validation.min": "Giá trị quá thấp.",
  "components.Input.error.validation.minLength": "Giá trị quá ngắn.",
  "components.Input.error.validation.minSupMax": "Không thể là trên mũ",
  "components.Input.error.validation.regex": "Giá trị không khới với regex.",
  "components.Input.error.validation.required": "Giá trị này bắt buộc.",
  "components.InputSelect.option.placeholder": "Chọn ở đây",
  "components.ListRow.empty": "Không có dữ liệu để hiển thị.",
  "components.OverlayBlocker.description": "Bạn đang dùng một tính năng mà nó cần phải khởi động lại máy chủ. Vui lòng chờ cho máy chủ khởi động xong.",
  "components.OverlayBlocker.description.serverError": "Máy chủ nên được khởi động lại, vui lòng kiểm tra nhật ký của bạn trong cửa sổ lệnh",
  "components.OverlayBlocker.title": "Đang đợi khởi động lại...",
  "components.OverlayBlocker.title.serverError": "Việc khởi động lại tốn nhiều thời gian hơn mong đợi",
  "components.PageFooter.select": "bản ghi trên trang",
  "components.ProductionBlocker.description": "Vì lý do an toàn chúng tôi phải vô hiệu hoá plugin trong các môi trường khác",
  "components.ProductionBlocker.header": "Plugin này chỉ hiệu lức trong môi trường phát triển",
  "components.Wysiwyg.collapse": "Co lại",
  "components.Wysiwyg.selectOptions.H1": "Tiêu đề H1",
  "components.Wysiwyg.selectOptions.H2": "Tiêu đề H2",
  "components.Wysiwyg.selectOptions.H3": "Tiêu đề H3",
  "components.Wysiwyg.selectOptions.H4": "Tiêu đề H4",
  "components.Wysiwyg.selectOptions.H5": "Tiêu đề H5",
  "components.Wysiwyg.selectOptions.H6": "Tiêu đề H6",
  "components.Wysiwyg.selectOptions.title": "Thêm một tiêu đề",
  "components.WysiwygBottomControls.charactersIndicators": "ký tự",
  "components.WysiwygBottomControls.fullscreen": "Giãn ra",
  "components.WysiwygBottomControls.uploadFiles": "Kéo và thả các tập tin, dán từ bộ nhớ tạm hay {browse}.",
  "components.WysiwygBottomControls.uploadFiles.browse": "chọn chúng",
  "components.popUpWarning.message": "Bạn có chắc là bạn muốn xoá nó?",
  "components.popUpWarning.title": "Vui lòng xác nhận",
  "content-manager.EditRelations.title": "Dữ Liệu Quan Hệ",
  "content-manager.components.AddFilterCTA.add": "Lọc",
  "content-manager.components.AddFilterCTA.hide": "Lọc",
  "content-manager.components.DraggableAttr.edit": "Nhấn để chỉnh sửa",
  "content-manager.components.EmptyAttributesBlock.button": "Đến trang cài đặt",
  "content-manager.components.EmptyAttributesBlock.description": "Bạn có thể thay đổi cài đặt của bạn",
  "content-manager.components.FilterOptions.button.apply": "Áp dụng",
  "content-manager.components.FiltersPickWrapper.PluginHeader.actions.apply": "Áp dụng",
  "content-manager.components.FiltersPickWrapper.PluginHeader.actions.clearAll": "Xóa tất cả",
  "content-manager.components.FiltersPickWrapper.PluginHeader.description": "Cài đặt các điều kiện để áp dụng cho việc lọc các bản ghi",
  "content-manager.components.FiltersPickWrapper.PluginHeader.title.filter": "Các bộ lọc",
  "content-manager.components.FiltersPickWrapper.hide": "Ẩn đi",
  "content-manager.components.LimitSelect.itemsPerPage": "Số lượng bản ghi trong trang",
  "content-manager.components.Search.placeholder": "Tìm một bản ghi...",
  "content-manager.components.TableDelete.delete": "Xóa tất cả",
  "content-manager.components.TableDelete.deleteSelected": "Xóa đã chọn",
  "content-manager.components.TableEmpty.withFilters": "Không có {contentType} với bộ lọc được dùng",
  "content-manager.components.TableEmpty.withSearch": "Không có {contentType} tương ứng với tìm kiếm ({search})...",
  "content-manager.components.TableEmpty.withoutFilter": "Không có {contentType}...",
  "content-manager.containers.Edit.Link.Layout": "Cấu hình bố cục",
  "content-manager.containers.Edit.addAnItem": "Thêm một bản ghi...",
  "content-manager.containers.Edit.clickToJump": "Nhấn để nhảy vào bản ghi",
  "content-manager.containers.Edit.delete": "Xóa",
  "content-manager.containers.Edit.editing": "Đăng sửa...",
  "content-manager.containers.Edit.pluginHeader.title.new": "Tạo một Bản ghi",
  "content-manager.containers.Edit.reset": "Làm lại",
  "content-manager.containers.Edit.returnList": "Trở về danh sách",
  "content-manager.containers.Edit.seeDetails": "Chi tiết",
  "content-manager.containers.Edit.submit": "Lưu",
  "content-manager.containers.EditView.notification.errors": "Bảng nhập liệu có vài lỗi",
  "content-manager.containers.Home.introduction": "Để chỉnh sửa các bản ghi của bạn, đi đến liên kết ở menu bên trái. Plugin này chưa có cách thích hợp để chỉnh sửa các cài đặt và nó vẫn đang được phát triển.",
  "content-manager.containers.Home.pluginHeaderDescription": "Quản lý các bản ghi thông qua một giao diện mạnh và đẹp.",
  "content-manager.containers.Home.pluginHeaderTitle": "Quản Lý Nội Dung",
  "content-manager.containers.List.errorFetchRecords": "Lỗi",
  "content-manager.containers.ListPage.displayedFields": "Các trường đã được trình bày",
  "content-manager.containers.SettingPage.attributes": "Các trường thuộc tính",
  "content-manager.containers.SettingPage.attributes.description": "Định nghĩa thứ tự các thuộc tính",
  "content-manager.containers.SettingPage.editSettings.description": "Kéo & thả các trường để xây dựng bố cục",
  "content-manager.containers.SettingPage.editSettings.entry.title": "Tên bản ghi",
  "content-manager.containers.SettingPage.editSettings.entry.title.description": "Cài đặt trường được trình bày trong bản ghi của bạn",
  "content-manager.containers.SettingPage.editSettings.title": "Chỉnh sửa hiển thị (các cài đặt)",
  "content-manager.containers.SettingPage.layout": "Bố cục",
  "content-manager.containers.SettingPage.listSettings.title": "Hiển thị danh sách (các cài đặt)",
  "content-manager.containers.SettingPage.relations": "Các trường Quan Hệ",
  "content-manager.containers.SettingPage.settings": "Các cài đặt",
  "content-manager.containers.SettingViewModel.pluginHeader.title": "Quản Lý Nội Dung - {name}",
  "content-manager.containers.SettingsPage.Block.contentType.description": "Cấu hình các cài đặt riêng",
  "content-manager.containers.SettingsPage.Block.generalSettings.title": "Chung",
  "content-manager.containers.SettingsView.list.title": "Các cấu hình về Trình bày",
  "content-manager.emptyAttributes.title": "Chưa có trường nào hết",
  "content-manager.error.attribute.key.taken": "Giá trị này đã tồn tại",
  "content-manager.error.attribute.sameKeyAndName": "Không thể bằng nhau",
  "content-manager.error.attribute.taken": "Tên trường này đã tồn tại",
  "content-manager.error.contentTypeName.taken": "Tên này đã tồn tại",
  "content-manager.error.model.fetch": "Một lỗi đã xảy ra trong khi lấy về cấu hình nội dung.",
  "content-manager.error.record.create": "Một lỗi đã xảy ra trong khi tạo bản ghi.",
  "content-manager.error.record.delete": "Một lỗi đã xảy ra trong khi xoá bản ghi.",
  "content-manager.error.record.fetch": "Một lỗi đã xảy ra trong khi lấy về bản ghi.",
  "content-manager.error.record.update": "Một lỗi đã xảy ra trong khi cập nhật bản ghi.",
  "content-manager.error.records.count": "Một lỗi đã xảy ra trong khi lấy về số lượng bản ghi.",
  "content-manager.error.records.fetch": "Một lỗi đã xảy ra trong khi lấy về các bản ghi.",
  "content-manager.error.schema.generation": "Một lỗi đã xảy ra trong khi quá trình tạo ra lược đồ.",
  "content-manager.error.validation.json": "Đây không phải là JSON",
  "content-manager.error.validation.max": "Giá trị quá cao.",
  "content-manager.error.validation.maxLength": "Giá trị quá dài.",
  "content-manager.error.validation.min": "Giá trị quá thấp.",
  "content-manager.error.validation.minLength": "Giá trị quá ngắn.",
  "content-manager.error.validation.minSupMax": "Không thể là trên mũ",
  "content-manager.error.validation.regex": "Giá trị không khới với regex.",
  "content-manager.error.validation.required": "Giá trị này bắt buộc.",
  "content-manager.form.Input.bulkActions": "Kích hoạt hoạt động gộp",
  "content-manager.form.Input.defaultSort": "Thuộc tính sắp xếp mặc định",
  "content-manager.form.Input.description": "Mô tả",
  "content-manager.form.Input.description.placeholder": "Tên hiển thị trong hồ sơ",
  "content-manager.form.Input.editable": "Trường chỉnh sửa được",
  "content-manager.form.Input.filters": "Kích hoạt các bộ lọc",
  "content-manager.form.Input.label": "Nhãn",
  "content-manager.form.Input.label.inputDescription": "Giá trị này ghi đè lên nhãn được trình bày trong phần đầu của bảng",
  "content-manager.form.Input.pageEntries": "Bản ghi trong trang",
  "content-manager.form.Input.placeholder": "Chỗ chờ giá trị",
  "content-manager.form.Input.placeholder.placeholder": "Giá trị tuyệt vời của tôi",
  "content-manager.form.Input.search": "Kích hoạt tìm kiếm",
  "content-manager.form.Input.search.field": "Kích hoạt tìm kiếm cho trường này",
  "content-manager.form.Input.sort.field": "Kích hoạt sắp xếp trên trường này",
  "content-manager.form.Input.wysiwyg": "Trình bày như là WYSIWYG",
  "content-manager.global.displayedFields": "Các Trường Đã Được Trình Bày",
  "content-manager.groups": "Nhóm",
  "content-manager.groups.numbered": "Nhóm ({number})",
  "content-manager.notification.error.displayedFields": "Bạn cần trình bày ít nhất một trường",
  "content-manager.notification.error.relationship.fetch": "Một lỗi đã xảy ra trong khi lấy về mối quan hệ.",
  "content-manager.notification.info.SettingPage.disableSort": "Bạn cần có một thuộc tính được phép sắp xếp",
  "content-manager.notification.info.minimumFields": "Bạn cần hiển thị ít nhất một trường",
  "content-manager.notification.upload.error": "Một lỗi đã xảy ra trong khi tải lên các tập tin của bạn",
  "content-manager.pageNotFound": "Không Tìm Thấy Trang",
  "content-manager.plugin.description.long": "Cách nhanh để xem, sửa và xoá dữ liệu trong cơ sở dữ liệu của bạn.",
  "content-manager.plugin.description.short": "Cách nhanh để xem, sửa và xoá dữ liệu trong cơ sở dữ liệu của bạn.",
  "content-manager.popUpWarning.bodyMessage.contentType.delete": "Bạn có chắc là muốn xoá bản ghi này không?",
  "content-manager.popUpWarning.bodyMessage.contentType.delete.all": "Bạn có chắc là muốn xoá các bản ghi này không?",
  "content-manager.popUpWarning.warning.cancelAllSettings": "Bạn có chắc là muốn hủy bỏ các thay đổi của bạn?",
  "content-manager.popUpWarning.warning.updateAllSettings": "Nó sẽ thay đổi tất cả cài đặt của bạn",
  "content-manager.success.record.delete": "Đã xoá",
  "content-manager.success.record.save": "Đã lưu",
  "form.button.done": "Hoàn thành",
  "notification.error": "Một lỗi đã xảy ra",
  "notification.error.layout": "Không thể khôi phục",
  "notification.form.error.fields": "Bảng nhập liệu có vài lỗi",
  "request.error.model.unknown": "Cấu trúc này không tồn tại"
}<|MERGE_RESOLUTION|>--- conflicted
+++ resolved
@@ -10,12 +10,9 @@
   "Auth.form.button.login.strapi": "Đăng nhập với Strapi",
   "Auth.form.button.password-recovery": "Khôi phục mật khẩu",
   "Auth.form.button.register": "Sẵn sàng để bắt đầu",
-<<<<<<< HEAD
-=======
   "Auth.form.button.reset-password": "Đổi mật khẩu",
   "Auth.form.confirmPassword.label": "Nhập lại mật khẩu",
   "Auth.form.currentPassword.label": "Mật khẩu hiện tại",
->>>>>>> 66352ef0
   "Auth.form.email.label": "Email",
   "Auth.form.email.placeholder": "kai@doe.com",
   "Auth.form.error.blocked": "Tài khoản của bạn bị khóa bởi người quản trị.",
@@ -37,15 +34,12 @@
   "Auth.form.firstname.placeholder": "v.d. Kai",
   "Auth.form.forgot-password.email.label": "Nhập email của bạn",
   "Auth.form.forgot-password.email.label.success": "Email đã gửi thành công đến",
-<<<<<<< HEAD
-=======
   "Auth.form.lastname.label": "Tên",
   "Auth.form.lastname.placeholder": "v.d. Doe",
   "Auth.form.password.hide-password": "Ẩn mật khẩu",
   "Auth.form.password.hint": "Mật khẩu phải chứa ít nhất 8 ký tự, 1 viết hoa, 1 viết thường, và 1 số",
   "Auth.form.password.label": "Mật khẩu",
   "Auth.form.password.show-password": "Hiển thị password",
->>>>>>> 66352ef0
   "Auth.form.register.news.label": "Cập nhật cho tôi về chức năng mới và những cải thiện sắp tới (thông qua việc này bạn đã chấp nhận {terms} và {policy}).",
   "Auth.form.register.subtitle": "Thông tin của bạn chỉ được sử dụng để đăng nhập vào trang quản trị. Tất cả các dữ liệu được lưu ở cơ sở dữ liệu của bạn.",
   "Auth.form.rememberMe.label": "Nhớ tôi",
