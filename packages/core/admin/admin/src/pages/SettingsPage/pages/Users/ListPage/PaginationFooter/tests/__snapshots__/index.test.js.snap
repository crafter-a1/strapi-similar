--- conflicted
+++ resolved
@@ -461,11 +461,7 @@
       </div>
       <nav
         aria-label="pagination"
-<<<<<<< HEAD
-        class="sc-jVKKMF"
-=======
-        class="sc-BXpxD"
->>>>>>> 41a7f31e
+        class="sc-fnlXEO"
       >
         <ul
           class="c16 c17"
