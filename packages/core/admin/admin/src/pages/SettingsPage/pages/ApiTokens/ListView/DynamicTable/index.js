import React from 'react';
import { Typography } from '@strapi/design-system/Typography';
import { Tbody, Tr, Td } from '@strapi/design-system/Table';
import { Flex } from '@strapi/design-system/Flex';
import {
  RelativeTime,
  useQueryParams,
  onRowClick,
  pxToRem,
  useTracking,
} from '@strapi/helper-plugin';
import { useIntl } from 'react-intl';
import PropTypes from 'prop-types';
import { useHistory } from 'react-router-dom';
import DeleteButton from './DeleteButton';
import UpdateButton from './UpdateButton';
import ReadButton from './ReadButton';

const TableRows = ({ canDelete, canUpdate, canRead, onClickDelete, withBulkActions, rows }) => {
  const { formatMessage } = useIntl();
  const [{ query }] = useQueryParams();
  const [, sortOrder] = query.sort.split(':');
  const {
    push,
    location: { pathname },
  } = useHistory();
  const { trackUsage } = useTracking();

  const apiTokens = rows.sort((a, b) => {
    const comparaison = a.name.localeCompare(b.name);

    return sortOrder === 'DESC' ? -comparaison : comparaison;
  });

  return (
    <Tbody>
      {apiTokens.map((apiToken) => {
        return (
          <Tr
            key={apiToken.id}
            {...onRowClick({
              fn() {
                trackUsage('willEditTokenFromList');
                push(`${pathname}/${apiToken.id}`);
              },
              condition: canUpdate,
            })}
          >
            <Td>
              <Typography textColor="neutral800" fontWeight="bold">
                {apiToken.name}
              </Typography>
            </Td>
            <Td maxWidth={pxToRem(250)}>
              <Typography textColor="neutral800" ellipsis>
                {apiToken.description}
              </Typography>
            </Td>
            <Td>
              <Typography textColor="neutral800">
                {formatMessage({
                  id: `Settings.apiTokens.types.${apiToken.type}`,
                  defaultMessage: 'Type unknown',
                })}
              </Typography>
            </Td>
            <Td>
              <Typography textColor="neutral800">
                <RelativeTime timestamp={new Date(apiToken.createdAt)} />
              </Typography>
            </Td>

            {withBulkActions && (
              <Td>
                <Flex justifyContent="end">
                  {canUpdate && <UpdateButton tokenName={apiToken.name} tokenId={apiToken.id} />}
                  {!canUpdate && canRead && (
                    <ReadButton tokenName={apiToken.name} tokenId={apiToken.id} />
                  )}
                  {canDelete && (
                    <DeleteButton
                      tokenName={apiToken.name}
                      onClickDelete={() => onClickDelete(apiToken.id)}
                    />
                  )}
                </Flex>
              </Td>
            )}
          </Tr>
        );
      })}
    </Tbody>
  );
};

TableRows.defaultProps = {
  canDelete: false,
  canUpdate: false,
<<<<<<< HEAD
  onClickDelete() {},
=======
  canRead: false,
  onClickDelete: () => {},
>>>>>>> ecff97d7
  rows: [],
  withBulkActions: false,
};

TableRows.propTypes = {
  canDelete: PropTypes.bool,
  canUpdate: PropTypes.bool,
  canRead: PropTypes.bool,
  onClickDelete: PropTypes.func,
  rows: PropTypes.array,
  withBulkActions: PropTypes.bool,
};

export default TableRows;<|MERGE_RESOLUTION|>--- conflicted
+++ resolved
@@ -96,12 +96,8 @@
 TableRows.defaultProps = {
   canDelete: false,
   canUpdate: false,
-<<<<<<< HEAD
+  canRead: false,
   onClickDelete() {},
-=======
-  canRead: false,
-  onClickDelete: () => {},
->>>>>>> ecff97d7
   rows: [],
   withBulkActions: false,
 };
