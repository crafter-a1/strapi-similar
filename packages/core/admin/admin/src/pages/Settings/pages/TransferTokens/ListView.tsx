import * as React from 'react';

import { EmptyStateLayout, LinkButton } from '@strapi/design-system';
import { Plus } from '@strapi/icons';
import { EmptyDocuments } from '@strapi/icons/symbols';
import { Data } from '@strapi/types';
import * as qs from 'qs';
import { useIntl } from 'react-intl';
import { Link, useNavigate } from 'react-router-dom';

import { Layouts } from '../../../../components/Layouts/Layout';
import { Page } from '../../../../components/PageHelpers';
import { useTypedSelector } from '../../../../core/store/hooks';
import { useNotification } from '../../../../features/Notifications';
import { useTracking } from '../../../../features/Tracking';
import { useAPIErrorHandler } from '../../../../hooks/useAPIErrorHandler';
import { useOnce } from '../../../../hooks/useOnce';
import { useRBAC } from '../../../../hooks/useRBAC';
import {
  useDeleteTransferTokenMutation,
  useGetTransferTokensQuery,
} from '../../../../services/transferTokens';
import { TRANSFER_TOKEN_TYPE } from '../../components/Tokens/constants';
import { Table } from '../../components/Tokens/Table';

const tableHeaders = [
  {
    name: 'name',
    label: {
      id: 'Settings.tokens.ListView.headers.name',
      defaultMessage: 'Name',
    },
    sortable: true,
  },
  {
    name: 'description',
    label: {
      id: 'Settings.tokens.ListView.headers.description',
      defaultMessage: 'Description',
    },
    sortable: false,
  },
  {
    name: 'createdAt',
    label: {
      id: 'Settings.tokens.ListView.headers.createdAt',
      defaultMessage: 'Created at',
    },
    sortable: false,
  },
  {
    name: 'lastUsedAt',
    label: {
      id: 'Settings.tokens.ListView.headers.lastUsedAt',
      defaultMessage: 'Last used',
    },
    sortable: false,
  },
] as const;

/* -------------------------------------------------------------------------------------------------
 * ListView
 * -----------------------------------------------------------------------------------------------*/

const ListView = () => {
  const { formatMessage } = useIntl();
  const { toggleNotification } = useNotification();
  const permissions = useTypedSelector(
    (state) => state.admin_app.permissions.settings?.['transfer-tokens']
  );
  const {
    isLoading: isLoadingRBAC,
    allowedActions: { canCreate, canDelete, canUpdate, canRead },
  } = useRBAC(permissions);
  const navigate = useNavigate();
  const { trackUsage } = useTracking();
  const { _unstableFormatAPIError: formatAPIError } = useAPIErrorHandler();

  React.useEffect(() => {
    navigate({ search: qs.stringify({ sort: 'name:ASC' }, { encode: false }) });
  }, [navigate]);

  useOnce(() => {
    trackUsage('willAccessTokenList', {
      tokenType: TRANSFER_TOKEN_TYPE,
    });
  });

  const headers = tableHeaders.map((header) => ({
    ...header,
    label: formatMessage(header.label),
  }));

  const {
    data: transferTokens = [],
    isLoading: isLoadingTokens,
    error,
  } = useGetTransferTokensQuery(undefined, {
    skip: !canRead,
  });

  React.useEffect(() => {
    if (transferTokens) {
      trackUsage('didAccessTokenList', {
        number: transferTokens.length,
        tokenType: TRANSFER_TOKEN_TYPE,
      });
    }
  }, [trackUsage, transferTokens]);

  React.useEffect(() => {
    if (error) {
      toggleNotification({
        type: 'danger',
        message: formatAPIError(error),
      });
    }
  }, [error, formatAPIError, toggleNotification]);

  const [deleteToken] = useDeleteTransferTokenMutation();

  const handleDelete = async (id: Data.ID) => {
    try {
      const res = await deleteToken(id);

      if ('error' in res) {
        toggleNotification({
          type: 'danger',
          message: formatAPIError(res.error),
        });
      }
    } catch {
      toggleNotification({
        type: 'danger',
        message: formatMessage({ id: 'notification.error', defaultMessage: 'An error occured' }),
      });
    }
  };

  const isLoading = isLoadingTokens || isLoadingRBAC;

  return (
    <>
      <Page.Title>
        {formatMessage(
          { id: 'Settings.PageTitle', defaultMessage: 'Settings - {name}' },
          {
            name: 'Transfer Tokens',
          }
        )}
      </Page.Title>
      <Layouts.Header
        title={formatMessage({
          id: 'Settings.transferTokens.title',
          defaultMessage: 'Transfer Tokens',
        })}
        subtitle={formatMessage({
          id: 'Settings.transferTokens.description',
          defaultMessage: '"List of generated transfer tokens"', // TODO change this message
        })}
        primaryAction={
          canCreate ? (
            <LinkButton
<<<<<<< HEAD
              role="button"
              forwardedAs={Link}
=======
              tag={Link}
              data-testid="create-transfer-token-button"
>>>>>>> 3fdf1a57
              startIcon={<Plus />}
              size="S"
              onClick={() =>
                trackUsage('willAddTokenFromList', {
                  tokenType: TRANSFER_TOKEN_TYPE,
                })
              }
              to="/settings/transfer-tokens/create"
            >
              {formatMessage({
                id: 'Settings.transferTokens.create',
                defaultMessage: 'Create new Transfer Token',
              })}
            </LinkButton>
          ) : undefined
        }
      />
      {!canRead ? (
        <Page.NoPermissions />
      ) : (
        <Page.Main aria-busy={isLoading}>
          <Layouts.Content>
            {transferTokens.length > 0 && (
              <Table
                permissions={{ canRead, canDelete, canUpdate }}
                headers={headers}
                isLoading={isLoading}
                onConfirmDelete={handleDelete}
                tokens={transferTokens}
                tokenType={TRANSFER_TOKEN_TYPE}
              />
            )}
            {canCreate && transferTokens.length === 0 ? (
              <EmptyStateLayout
                action={
                  <LinkButton
                    tag={Link}
                    variant="secondary"
                    startIcon={<Plus />}
                    to="/settings/transfer-tokens/create"
                  >
                    {formatMessage({
                      id: 'Settings.transferTokens.addNewToken',
                      defaultMessage: 'Add new Transfer Token',
                    })}
                  </LinkButton>
                }
                icon={<EmptyDocuments width="16rem" />}
                content={formatMessage({
                  id: 'Settings.transferTokens.addFirstToken',
                  defaultMessage: 'Add your first Transfer Token',
                })}
              />
            ) : null}
            {!canCreate && transferTokens.length === 0 ? (
              <EmptyStateLayout
                icon={<EmptyDocuments width="16rem" />}
                content={formatMessage({
                  id: 'Settings.transferTokens.emptyStateLayout',
                  defaultMessage: 'You don’t have any content yet...',
                })}
              />
            ) : null}
          </Layouts.Content>
        </Page.Main>
      )}
    </>
  );
};

/* -------------------------------------------------------------------------------------------------
 * ProtectedListView
 * -----------------------------------------------------------------------------------------------*/

const ProtectedListView = () => {
  const permissions = useTypedSelector(
    (state) => state.admin_app.permissions.settings?.['transfer-tokens'].main
  );

  return (
    <Page.Protect permissions={permissions}>
      <ListView />
    </Page.Protect>
  );
};

export { ListView, ProtectedListView };<|MERGE_RESOLUTION|>--- conflicted
+++ resolved
@@ -161,13 +161,9 @@
         primaryAction={
           canCreate ? (
             <LinkButton
-<<<<<<< HEAD
               role="button"
-              forwardedAs={Link}
-=======
               tag={Link}
               data-testid="create-transfer-token-button"
->>>>>>> 3fdf1a57
               startIcon={<Plus />}
               size="S"
               onClick={() =>
