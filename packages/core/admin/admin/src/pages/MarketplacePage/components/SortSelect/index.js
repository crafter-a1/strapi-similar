import React from 'react';
import styled from 'styled-components';
import { Select, Option } from '@strapi/design-system/Select';
import { Box } from '@strapi/design-system/Box';
import { useIntl } from 'react-intl';
import PropTypes from 'prop-types';

const SelectWrapper = styled(Box)`
  font-weight: ${({ theme }) => theme.fontWeights.semiBold};

  span {
    font-size: ${({ theme }) => theme.fontSizes[1]};
  }
`;

const SortSelect = ({ sortQuery, setQuery, setTabQuery, npmPackageType }) => {
  const { formatMessage } = useIntl();

  const sortTypes = {
    'name:asc': {
      selected: {
        id: 'admin.pages.MarketPlacePage.sort.alphabetical.selected',
        defaultMessage: 'Sort by alphabetical order',
      },
      option: {
        id: 'admin.pages.MarketPlacePage.sort.alphabetical',
        defaultMessage: 'Alphabetical order',
      },
    },
    'submissionDate:desc': {
      selected: {
        id: 'admin.pages.MarketPlacePage.sort.newest.selected',
        defaultMessage: 'Sort by newest',
      },
      option: {
        id: 'admin.pages.MarketPlacePage.sort.newest',
        defaultMessage: 'Newest',
      },
    },
  };

<<<<<<< HEAD
  const handleToggle = () => setIsVisible((prev) => !prev);

  const handleBlur = (e) => {
    e.preventDefault();

    if (!e.currentTarget.contains(e.relatedTarget)) {
      setIsVisible(false);
    }
  };

  const handleSortClick = (sortName) => {
    setQuery({ sort: sortName });
    setTabQuery((prev) => ({
      ...prev,
      [npmPackageType]: { ...prev[npmPackageType], sort: sortName, npmPackageType },
    }));
    handleToggle();
  };

  const computeSortMessage = (sortName) => {
    const defaultSortLabel = formatMessage({
      id: 'admin.pages.MarketPlacePage.sort.sortBy',
      defaultMessage: 'Sort by',
    });

    if (sortName) {
      const sortInfo = sortTypes[sortName];
      const message = formatMessage({
        id: sortInfo.id,
        defaultMessage: sortInfo.defaultMessage,
      });

      return `${defaultSortLabel}: ${message}`;
    }

    return defaultSortLabel;
  };

=======
>>>>>>> 0b68d106
  return (
    <SelectWrapper>
      <Select
        size="S"
        id="sort-by-select"
        value={sortQuery}
        customizeContent={() => formatMessage(sortTypes[sortQuery].selected)}
        onChange={(sort) => setQuery({ sort })}
      >
        {Object.entries(sortTypes).map(([sortName, messages]) => {
          return (
            <Option key={sortName} value={sortName}>
              {formatMessage(messages.option)}
            </Option>
          );
        })}
      </Select>
    </SelectWrapper>
  );
};

SortSelect.propTypes = {
  sortQuery: PropTypes.string.isRequired,
  setQuery: PropTypes.func.isRequired,
<<<<<<< HEAD
  setTabQuery: PropTypes.func.isRequired,
  sortQuery: PropTypes.string,
  npmPackageType: PropTypes.string.isRequired,
=======
>>>>>>> 0b68d106
};

export default SortSelect;<|MERGE_RESOLUTION|>--- conflicted
+++ resolved
@@ -39,47 +39,6 @@
     },
   };
 
-<<<<<<< HEAD
-  const handleToggle = () => setIsVisible((prev) => !prev);
-
-  const handleBlur = (e) => {
-    e.preventDefault();
-
-    if (!e.currentTarget.contains(e.relatedTarget)) {
-      setIsVisible(false);
-    }
-  };
-
-  const handleSortClick = (sortName) => {
-    setQuery({ sort: sortName });
-    setTabQuery((prev) => ({
-      ...prev,
-      [npmPackageType]: { ...prev[npmPackageType], sort: sortName, npmPackageType },
-    }));
-    handleToggle();
-  };
-
-  const computeSortMessage = (sortName) => {
-    const defaultSortLabel = formatMessage({
-      id: 'admin.pages.MarketPlacePage.sort.sortBy',
-      defaultMessage: 'Sort by',
-    });
-
-    if (sortName) {
-      const sortInfo = sortTypes[sortName];
-      const message = formatMessage({
-        id: sortInfo.id,
-        defaultMessage: sortInfo.defaultMessage,
-      });
-
-      return `${defaultSortLabel}: ${message}`;
-    }
-
-    return defaultSortLabel;
-  };
-
-=======
->>>>>>> 0b68d106
   return (
     <SelectWrapper>
       <Select
@@ -87,7 +46,13 @@
         id="sort-by-select"
         value={sortQuery}
         customizeContent={() => formatMessage(sortTypes[sortQuery].selected)}
-        onChange={(sort) => setQuery({ sort })}
+        onChange={(sortName) => {
+          setQuery({ sort: sortName });
+          setTabQuery((prev) => ({
+            ...prev,
+            [npmPackageType]: { ...prev[npmPackageType], sort: sortName, npmPackageType },
+          }));
+        }}
       >
         {Object.entries(sortTypes).map(([sortName, messages]) => {
           return (
@@ -104,12 +69,8 @@
 SortSelect.propTypes = {
   sortQuery: PropTypes.string.isRequired,
   setQuery: PropTypes.func.isRequired,
-<<<<<<< HEAD
   setTabQuery: PropTypes.func.isRequired,
-  sortQuery: PropTypes.string,
   npmPackageType: PropTypes.string.isRequired,
-=======
->>>>>>> 0b68d106
 };
 
 export default SortSelect;