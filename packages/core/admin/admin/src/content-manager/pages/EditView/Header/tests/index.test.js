/**
 *
 * Tests for Header
 *
 */

import React from 'react';
import { render } from '@testing-library/react';
import { IntlProvider } from 'react-intl';
import { MemoryRouter } from 'react-router-dom';
import { lightTheme } from '@strapi/design-system';
import Theme from '../../../../../components/Theme';
import ThemeToggleProvider from '../../../../../components/ThemeToggleProvider';
import { Header } from '../index';
import components from '../utils/tests/data/compos-schema.json';
import ct from '../utils/tests/data/ct-schema.json';

const defaultProps = {
  allowedActions: { canUpdate: true, canCreate: true, canPublish: true },
  componentLayouts: components,
  initialData: {},
  isCreatingEntry: true,
  isSingleType: false,
  hasDraftAndPublish: false,
  layout: ct,
  modifiedData: {},
  onPublish: jest.fn(),
  onUnpublish: jest.fn(),
  status: 'resolved',
};

const makeApp = (props = defaultProps) => {
  return (
    <MemoryRouter>
      <IntlProvider locale="en" defaultLocale="en" messages={{}}>
        <ThemeToggleProvider themes={{ light: lightTheme }}>
          <Theme>
            <Header {...props} />
          </Theme>
        </ThemeToggleProvider>
      </IntlProvider>
    </MemoryRouter>
  );
};

describe('CONTENT MANAGER | EditView | Header', () => {
  it('renders and matches the snapshot', () => {
    const {
      container: { firstChild },
    } = render(makeApp());

    expect(firstChild).toMatchInlineSnapshot(`
      .c14 {
        font-weight: 600;
        color: #32324d;
        font-size: 0.75rem;
        line-height: 1.33;
      }

      .c11 {
        display: -webkit-box;
        display: -webkit-flex;
        display: -ms-flexbox;
        display: flex;
        cursor: pointer;
        padding: 8px;
        border-radius: 4px;
        background: #ffffff;
        border: 1px solid #dcdce4;
        position: relative;
        outline: none;
      }

      .c11 svg {
        height: 12px;
        width: 12px;
      }

      .c11 svg > g,
      .c11 svg path {
        fill: #ffffff;
      }

      .c11[aria-disabled='true'] {
        pointer-events: none;
      }

      .c11:after {
        -webkit-transition-property: all;
        transition-property: all;
        -webkit-transition-duration: 0.2s;
        transition-duration: 0.2s;
        border-radius: 8px;
        content: '';
        position: absolute;
        top: -4px;
        bottom: -4px;
        left: -4px;
        right: -4px;
        border: 2px solid transparent;
      }

      .c11:focus-visible {
        outline: none;
      }

      .c11:focus-visible:after {
        border-radius: 8px;
        content: '';
        position: absolute;
        top: -5px;
        bottom: -5px;
        left: -5px;
        right: -5px;
        border: 2px solid #4945ff;
      }

      .c12 {
        -webkit-align-items: center;
        -webkit-box-align: center;
        -ms-flex-align: center;
        align-items: center;
        padding: 8px 16px;
        background: #4945ff;
        border: none;
        border: 1px solid #4945ff;
        background: #4945ff;
      }

      .c12 .sc-fTQvRK {
        display: -webkit-box;
        display: -webkit-flex;
        display: -ms-flexbox;
        display: flex;
        -webkit-align-items: center;
        -webkit-box-align: center;
        -ms-flex-align: center;
        align-items: center;
      }

      .c12 .c13 {
        color: #ffffff;
      }

      .c12[aria-disabled='true'] {
        border: 1px solid #dcdce4;
        background: #eaeaef;
      }

      .c12[aria-disabled='true'] .c13 {
        color: #666687;
      }

      .c12[aria-disabled='true'] svg > g,
      .c12[aria-disabled='true'] svg path {
        fill: #666687;
      }

      .c12[aria-disabled='true']:active {
        border: 1px solid #dcdce4;
        background: #eaeaef;
      }

      .c12[aria-disabled='true']:active .c13 {
        color: #666687;
      }

      .c12[aria-disabled='true']:active svg > g,
      .c12[aria-disabled='true']:active svg path {
        fill: #666687;
      }

      .c12:hover {
        border: 1px solid #7b79ff;
        background: #7b79ff;
      }

      .c12:active {
        border: 1px solid #4945ff;
        background: #4945ff;
      }

<<<<<<< HEAD
      .c9 {
        display: -webkit-box;
        display: -webkit-flex;
        display: -ms-flexbox;
        display: flex;
        -webkit-flex-direction: row;
        -ms-flex-direction: row;
        flex-direction: row;
        -webkit-align-items: center;
        -webkit-box-align: center;
        -ms-flex-align: center;
        align-items: center;
      }

      .c10 > * {
        margin-left: 0;
        margin-right: 0;
      }

      .c10 > * + * {
        margin-left: 8px;
      }

      .c0 {
        background: #f6f6f9;
        padding-top: 24px;
        padding-right: 56px;
        padding-bottom: 40px;
        padding-left: 56px;
      }

      .c1 {
        padding-bottom: 8px;
      }

      .c6 {
        display: -webkit-box;
        display: -webkit-flex;
        display: -ms-flexbox;
        display: flex;
        -webkit-flex-direction: row;
        -ms-flex-direction: row;
        flex-direction: row;
        -webkit-box-pack: justify;
        -webkit-justify-content: space-between;
        -ms-flex-pack: justify;
        justify-content: space-between;
        -webkit-align-items: center;
        -webkit-box-align: center;
        -ms-flex-align: center;
        align-items: center;
      }

      .c7 {
        display: -webkit-box;
        display: -webkit-flex;
        display: -ms-flexbox;
        display: flex;
        -webkit-flex-direction: row;
        -ms-flex-direction: row;
        flex-direction: row;
        -webkit-align-items: center;
        -webkit-box-align: center;
        -ms-flex-align: center;
        align-items: center;
      }

      .c8 {
        color: #32324d;
        font-weight: 600;
        font-size: 2rem;
        line-height: 1.25;
      }

      .c15 {
        color: #666687;
        font-size: 1rem;
        line-height: 1.5;
=======
      .c12 svg > g,
      .c12 svg path {
        fill: #ffffff;
>>>>>>> 39c02e97
      }

      .c5 {
        color: #4945ff;
        font-size: 0.75rem;
        line-height: 1.33;
      }

      .c3 {
        padding-right: 8px;
      }

      .c2 {
        display: -webkit-inline-box;
        display: -webkit-inline-flex;
        display: -ms-inline-flexbox;
        display: inline-flex;
        -webkit-align-items: center;
        -webkit-box-align: center;
        -ms-flex-align: center;
        align-items: center;
        -webkit-text-decoration: none;
        text-decoration: none;
        position: relative;
        outline: none;
      }

      .c2 svg path {
        fill: #4945ff;
      }

      .c2 svg {
        font-size: 0.625rem;
      }

      .c2:after {
        -webkit-transition-property: all;
        transition-property: all;
        -webkit-transition-duration: 0.2s;
        transition-duration: 0.2s;
        border-radius: 8px;
        content: '';
        position: absolute;
        top: -4px;
        bottom: -4px;
        left: -4px;
        right: -4px;
        border: 2px solid transparent;
      }

      .c2:focus-visible {
        outline: none;
      }

      .c2:focus-visible:after {
        border-radius: 8px;
        content: '';
        position: absolute;
        top: -5px;
        bottom: -5px;
        left: -5px;
        right: -5px;
        border: 2px solid #4945ff;
      }

      .c4 {
        display: -webkit-box;
        display: -webkit-flex;
        display: -ms-flexbox;
        display: flex;
      }

      <div
        style="height: 0px;"
      >
        <div
          class="c0"
          data-strapi-header="true"
        >
          <div
            class="c1"
          >
            <a
              aria-current="page"
              class="c2 active"
              href="/"
            >
              <span
                aria-hidden="true"
                class="c3 c4"
              >
                <svg
                  fill="none"
                  height="1em"
                  viewBox="0 0 24 24"
                  width="1em"
                  xmlns="http://www.w3.org/2000/svg"
                >
                  <path
                    d="M24 13.3a.2.2 0 01-.2.2H5.74l8.239 8.239a.2.2 0 010 .282L12.14 23.86a.2.2 0 01-.282 0L.14 12.14a.2.2 0 010-.282L11.86.14a.2.2 0 01.282 0L13.98 1.98a.2.2 0 010 .282L5.74 10.5H23.8c.11 0 .2.09.2.2v2.6z"
                    fill="#212134"
                  />
                </svg>
              </span>
              <span
                class="c5"
              >
                Back
              </span>
            </a>
          </div>
          <div
            class="c6"
          >
            <div
              class="c7"
            >
              <h1
                class="c8"
              >
                Create an entry
              </h1>
            </div>
            <div
              class="c9 c10"
              spacing="2"
            >
              <button
                aria-disabled="true"
                class="c11 c12"
                disabled=""
                type="submit"
              >
                <span
                  class="c13 c14"
                >
                  Save
                </span>
              </button>
            </div>
          </div>
          <p
            class="c15"
          >
            API ID  : restaurant
          </p>
        </div>
      </div>
    `);
  });
});<|MERGE_RESOLUTION|>--- conflicted
+++ resolved
@@ -127,7 +127,7 @@
         background: #4945ff;
       }
 
-      .c12 .sc-fTQvRK {
+      .c12 .sc-dwFVFH {
         display: -webkit-box;
         display: -webkit-flex;
         display: -ms-flexbox;
@@ -180,7 +180,11 @@
         background: #4945ff;
       }
 
-<<<<<<< HEAD
+      .c12 svg > g,
+      .c12 svg path {
+        fill: #ffffff;
+      }
+
       .c9 {
         display: -webkit-box;
         display: -webkit-flex;
@@ -259,11 +263,6 @@
         color: #666687;
         font-size: 1rem;
         line-height: 1.5;
-=======
-      .c12 svg > g,
-      .c12 svg path {
-        fill: #ffffff;
->>>>>>> 39c02e97
       }
 
       .c5 {
