/**
 *
 * Tests for Header
 *
 */

import React from 'react';
import { render } from '@testing-library/react';
import { IntlProvider } from 'react-intl';
import { MemoryRouter } from 'react-router-dom';
import { lightTheme, darkTheme } from '@strapi/design-system';
import Theme from '../../../../../components/Theme';
import ThemeToggleProvider from '../../../../../components/ThemeToggleProvider';
import { Header } from '../index';
import components from '../utils/tests/data/compos-schema.json';
import ct from '../utils/tests/data/ct-schema.json';

const defaultProps = {
  allowedActions: { canUpdate: true, canCreate: true, canPublish: true },
  componentLayouts: components,
  initialData: {},
  isCreatingEntry: true,
  isSingleType: false,
  hasDraftAndPublish: false,
  layout: ct,
  modifiedData: {},
  onPublish: jest.fn(),
  onUnpublish: jest.fn(),
  status: 'resolved',
};

const makeApp = (props = defaultProps) => {
  return (
    <MemoryRouter>
      <IntlProvider locale="en" defaultLocale="en" messages={{}}>
        <ThemeToggleProvider themes={{ light: lightTheme, dark: darkTheme }}>
          <Theme>
            <Header {...props} />
          </Theme>
        </ThemeToggleProvider>
      </IntlProvider>
    </MemoryRouter>
  );
};

describe('CONTENT MANAGER | EditView | Header', () => {
  it('renders and matches the snapshot', () => {
    const {
      container: { firstChild },
    } = render(makeApp());

    expect(firstChild).toMatchInlineSnapshot(`
      .c14 {
        font-weight: 600;
        color: #32324d;
        font-size: 0.75rem;
        line-height: 1.33;
      }

      .c11 {
        display: -webkit-box;
        display: -webkit-flex;
        display: -ms-flexbox;
        display: flex;
        cursor: pointer;
        padding: 8px;
        border-radius: 4px;
        background: #ffffff;
        border: 1px solid #dcdce4;
        position: relative;
        outline: none;
      }

      .c11 svg {
        height: 12px;
        width: 12px;
      }

      .c11 svg > g,
      .c11 svg path {
        fill: #ffffff;
      }

      .c11[aria-disabled='true'] {
        pointer-events: none;
      }

      .c11:after {
        -webkit-transition-property: all;
        transition-property: all;
        -webkit-transition-duration: 0.2s;
        transition-duration: 0.2s;
        border-radius: 8px;
        content: '';
        position: absolute;
        top: -4px;
        bottom: -4px;
        left: -4px;
        right: -4px;
        border: 2px solid transparent;
      }

      .c11:focus-visible {
        outline: none;
      }

      .c11:focus-visible:after {
        border-radius: 8px;
        content: '';
        position: absolute;
        top: -5px;
        bottom: -5px;
        left: -5px;
        right: -5px;
        border: 2px solid #4945ff;
      }

      .c12 {
        -webkit-align-items: center;
        -webkit-box-align: center;
        -ms-flex-align: center;
        align-items: center;
        padding: 8px 16px;
        background: #4945ff;
        border: none;
        border: 1px solid #4945ff;
        background: #4945ff;
      }

      .c12 .sc-dwFVFH {
        display: -webkit-box;
        display: -webkit-flex;
        display: -ms-flexbox;
        display: flex;
        -webkit-align-items: center;
        -webkit-box-align: center;
        -ms-flex-align: center;
        align-items: center;
      }

      .c12 .c13 {
        color: #ffffff;
      }

      .c12[aria-disabled='true'] {
        border: 1px solid #dcdce4;
        background: #eaeaef;
      }

      .c12[aria-disabled='true'] .c13 {
        color: #666687;
      }

      .c12[aria-disabled='true'] svg > g,
      .c12[aria-disabled='true'] svg path {
        fill: #666687;
      }

      .c12[aria-disabled='true']:active {
        border: 1px solid #dcdce4;
        background: #eaeaef;
      }

      .c12[aria-disabled='true']:active .c13 {
        color: #666687;
      }

      .c12[aria-disabled='true']:active svg > g,
      .c12[aria-disabled='true']:active svg path {
        fill: #666687;
      }

      .c12:hover {
        border: 1px solid #7b79ff;
        background: #7b79ff;
      }

      .c12:active {
        border: 1px solid #4945ff;
        background: #4945ff;
      }

      .c12 svg > g,
      .c12 svg path {
        fill: #ffffff;
      }

      .c9 {
        display: -webkit-box;
        display: -webkit-flex;
        display: -ms-flexbox;
        display: flex;
        -webkit-flex-direction: row;
        -ms-flex-direction: row;
        flex-direction: row;
        -webkit-align-items: center;
        -webkit-box-align: center;
        -ms-flex-align: center;
        align-items: center;
      }

      .c10 > * {
        margin-left: 0;
        margin-right: 0;
      }

      .c10 > * + * {
        margin-left: 8px;
      }

<<<<<<< HEAD
      .c0 {
        background: #f6f6f9;
        padding-top: 24px;
        padding-right: 56px;
        padding-bottom: 40px;
        padding-left: 56px;
      }

      .c1 {
        padding-bottom: 8px;
      }

      .c6 {
        display: -webkit-box;
        display: -webkit-flex;
        display: -ms-flexbox;
        display: flex;
        -webkit-flex-direction: row;
        -ms-flex-direction: row;
        flex-direction: row;
        -webkit-box-pack: justify;
        -webkit-justify-content: space-between;
        -ms-flex-pack: justify;
        justify-content: space-between;
        -webkit-align-items: center;
        -webkit-box-align: center;
        -ms-flex-align: center;
        align-items: center;
      }

      .c7 {
        display: -webkit-box;
        display: -webkit-flex;
        display: -ms-flexbox;
        display: flex;
        -webkit-flex-direction: row;
        -ms-flex-direction: row;
        flex-direction: row;
        -webkit-align-items: center;
        -webkit-box-align: center;
        -ms-flex-align: center;
        align-items: center;
      }

      .c8 {
        color: #32324d;
        font-weight: 600;
        font-size: 2rem;
        line-height: 1.25;
      }

      .c15 {
        color: #666687;
        font-size: 1rem;
        line-height: 1.5;
      }

=======
>>>>>>> 8b3ba51f
      .c5 {
        color: #4945ff;
        font-size: 0.75rem;
        line-height: 1.33;
      }

      .c3 {
        padding-right: 8px;
      }

      .c2 {
        display: -webkit-inline-box;
        display: -webkit-inline-flex;
        display: -ms-inline-flexbox;
        display: inline-flex;
        -webkit-align-items: center;
        -webkit-box-align: center;
        -ms-flex-align: center;
        align-items: center;
        -webkit-text-decoration: none;
        text-decoration: none;
        position: relative;
        outline: none;
      }

      .c2 svg path {
        fill: #4945ff;
      }

      .c2 svg {
        font-size: 0.625rem;
      }

      .c2:after {
        -webkit-transition-property: all;
        transition-property: all;
        -webkit-transition-duration: 0.2s;
        transition-duration: 0.2s;
        border-radius: 8px;
        content: '';
        position: absolute;
        top: -4px;
        bottom: -4px;
        left: -4px;
        right: -4px;
        border: 2px solid transparent;
      }

      .c2:focus-visible {
        outline: none;
      }

      .c2:focus-visible:after {
        border-radius: 8px;
        content: '';
        position: absolute;
        top: -5px;
        bottom: -5px;
        left: -5px;
        right: -5px;
        border: 2px solid #4945ff;
      }

      .c4 {
        display: -webkit-box;
        display: -webkit-flex;
        display: -ms-flexbox;
        display: flex;
      }

      .c0 {
        background: #f6f6f9;
        padding-top: 24px;
        padding-right: 56px;
        padding-bottom: 40px;
        padding-left: 56px;
      }

      .c1 {
        padding-bottom: 8px;
      }

      .c6 {
        -webkit-align-items: center;
        -webkit-box-align: center;
        -ms-flex-align: center;
        align-items: center;
        display: -webkit-box;
        display: -webkit-flex;
        display: -ms-flexbox;
        display: flex;
        -webkit-flex-direction: row;
        -ms-flex-direction: row;
        flex-direction: row;
        -webkit-box-pack: justify;
        -webkit-justify-content: space-between;
        -ms-flex-pack: justify;
        justify-content: space-between;
      }

      .c7 {
        -webkit-align-items: center;
        -webkit-box-align: center;
        -ms-flex-align: center;
        align-items: center;
        display: -webkit-box;
        display: -webkit-flex;
        display: -ms-flexbox;
        display: flex;
        -webkit-flex-direction: row;
        -ms-flex-direction: row;
        flex-direction: row;
      }

      .c8 {
        color: #32324d;
        font-weight: 600;
        font-size: 2rem;
        line-height: 1.25;
      }

      .c15 {
        color: #666687;
        font-size: 1rem;
        line-height: 1.5;
      }

      <div
        style="height: 0px;"
      >
        <div
          class="c0"
          data-strapi-header="true"
        >
          <div
            class="c1"
          >
            <a
              aria-current="page"
              class="c2 active"
              href="/"
            >
              <span
                aria-hidden="true"
                class="c3 c4"
              >
                <svg
                  fill="none"
                  height="1em"
                  viewBox="0 0 24 24"
                  width="1em"
                  xmlns="http://www.w3.org/2000/svg"
                >
                  <path
                    d="M24 13.3a.2.2 0 01-.2.2H5.74l8.239 8.239a.2.2 0 010 .282L12.14 23.86a.2.2 0 01-.282 0L.14 12.14a.2.2 0 010-.282L11.86.14a.2.2 0 01.282 0L13.98 1.98a.2.2 0 010 .282L5.74 10.5H23.8c.11 0 .2.09.2.2v2.6z"
                    fill="#212134"
                  />
                </svg>
              </span>
              <span
                class="c5"
              >
                Back
              </span>
            </a>
          </div>
          <div
            class="c6"
          >
            <div
              class="c7"
            >
              <h1
                class="c8"
              >
                Create an entry
              </h1>
            </div>
            <div
              class="c9 c10"
              spacing="2"
            >
              <button
                aria-disabled="true"
                class="c11 c12"
                disabled=""
                type="submit"
              >
                <span
                  class="c13 c14"
                >
                  Save
                </span>
              </button>
            </div>
          </div>
          <p
            class="c15"
          >
            API ID  : restaurant
          </p>
        </div>
      </div>
    `);
  });
});<|MERGE_RESOLUTION|>--- conflicted
+++ resolved
@@ -122,12 +122,10 @@
         align-items: center;
         padding: 8px 16px;
         background: #4945ff;
-        border: none;
         border: 1px solid #4945ff;
-        background: #4945ff;
-      }
-
-      .c12 .sc-dwFVFH {
+      }
+
+      .c12 .sc-ezHhwS {
         display: -webkit-box;
         display: -webkit-flex;
         display: -ms-flexbox;
@@ -186,6 +184,10 @@
       }
 
       .c9 {
+        -webkit-align-items: center;
+        -webkit-box-align: center;
+        -ms-flex-align: center;
+        align-items: center;
         display: -webkit-box;
         display: -webkit-flex;
         display: -ms-flexbox;
@@ -193,10 +195,6 @@
         -webkit-flex-direction: row;
         -ms-flex-direction: row;
         flex-direction: row;
-        -webkit-align-items: center;
-        -webkit-box-align: center;
-        -ms-flex-align: center;
-        align-items: center;
       }
 
       .c10 > * {
@@ -208,66 +206,6 @@
         margin-left: 8px;
       }
 
-<<<<<<< HEAD
-      .c0 {
-        background: #f6f6f9;
-        padding-top: 24px;
-        padding-right: 56px;
-        padding-bottom: 40px;
-        padding-left: 56px;
-      }
-
-      .c1 {
-        padding-bottom: 8px;
-      }
-
-      .c6 {
-        display: -webkit-box;
-        display: -webkit-flex;
-        display: -ms-flexbox;
-        display: flex;
-        -webkit-flex-direction: row;
-        -ms-flex-direction: row;
-        flex-direction: row;
-        -webkit-box-pack: justify;
-        -webkit-justify-content: space-between;
-        -ms-flex-pack: justify;
-        justify-content: space-between;
-        -webkit-align-items: center;
-        -webkit-box-align: center;
-        -ms-flex-align: center;
-        align-items: center;
-      }
-
-      .c7 {
-        display: -webkit-box;
-        display: -webkit-flex;
-        display: -ms-flexbox;
-        display: flex;
-        -webkit-flex-direction: row;
-        -ms-flex-direction: row;
-        flex-direction: row;
-        -webkit-align-items: center;
-        -webkit-box-align: center;
-        -ms-flex-align: center;
-        align-items: center;
-      }
-
-      .c8 {
-        color: #32324d;
-        font-weight: 600;
-        font-size: 2rem;
-        line-height: 1.25;
-      }
-
-      .c15 {
-        color: #666687;
-        font-size: 1rem;
-        line-height: 1.5;
-      }
-
-=======
->>>>>>> 8b3ba51f
       .c5 {
         color: #4945ff;
         font-size: 0.75rem;
