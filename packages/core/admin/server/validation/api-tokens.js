'use strict';

const { yup, validateYupSchema } = require('@strapi/utils');
const constants = require('../services/constants');

const apiTokenCreationSchema = yup
  .object()
  .shape({
    name: yup.string().min(1).required(),
    description: yup.string().optional(),
<<<<<<< HEAD
    type: yup
      .string()
      .oneOf(Object.values(constants.API_TOKEN_TYPE))
      .required(),
    permissions: yup
      .array()
      .of(yup.string())
      .nullable(),
=======
    type: yup.string().oneOf(Object.values(constants.API_TOKEN_TYPE)).required(),
>>>>>>> 3fb0206a
  })
  .noUnknown();

const apiTokenUpdateSchema = yup
  .object()
  .shape({
    name: yup.string().min(1).notNull(),
    description: yup.string().nullable(),
<<<<<<< HEAD
    type: yup
      .string()
      .oneOf(Object.values(constants.API_TOKEN_TYPE))
      .notNull(),
    permissions: yup
      .array()
      .of(yup.string())
      .nullable(),
    lastUsed: yup.date().nullable(),
=======
    type: yup.string().oneOf(Object.values(constants.API_TOKEN_TYPE)).notNull(),
>>>>>>> 3fb0206a
  })
  .noUnknown();

module.exports = {
  validateApiTokenCreationInput: validateYupSchema(apiTokenCreationSchema),
  validateApiTokenUpdateInput: validateYupSchema(apiTokenUpdateSchema),
};<|MERGE_RESOLUTION|>--- conflicted
+++ resolved
@@ -8,18 +8,8 @@
   .shape({
     name: yup.string().min(1).required(),
     description: yup.string().optional(),
-<<<<<<< HEAD
-    type: yup
-      .string()
-      .oneOf(Object.values(constants.API_TOKEN_TYPE))
-      .required(),
-    permissions: yup
-      .array()
-      .of(yup.string())
-      .nullable(),
-=======
     type: yup.string().oneOf(Object.values(constants.API_TOKEN_TYPE)).required(),
->>>>>>> 3fb0206a
+    permissions: yup.array().of(yup.string()).nullable(),
   })
   .noUnknown();
 
@@ -28,19 +18,9 @@
   .shape({
     name: yup.string().min(1).notNull(),
     description: yup.string().nullable(),
-<<<<<<< HEAD
-    type: yup
-      .string()
-      .oneOf(Object.values(constants.API_TOKEN_TYPE))
-      .notNull(),
-    permissions: yup
-      .array()
-      .of(yup.string())
-      .nullable(),
+    type: yup.string().oneOf(Object.values(constants.API_TOKEN_TYPE)).notNull(),
+    permissions: yup.array().of(yup.string()).nullable(),
     lastUsed: yup.date().nullable(),
-=======
-    type: yup.string().oneOf(Object.values(constants.API_TOKEN_TYPE)).notNull(),
->>>>>>> 3fb0206a
   })
   .noUnknown();
 
