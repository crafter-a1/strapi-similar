{
  "name": "@strapi/plugin-content-manager",
  "version": "5.0.0-beta.4",
  "description": "A powerful UI to easily manage your data.",
  "repository": {
    "type": "git",
    "url": "git://github.com/strapi/strapi.git"
  },
  "license": "SEE LICENSE IN LICENSE",
  "author": {
    "name": "Strapi Solutions SAS",
    "email": "hi@strapi.io",
    "url": "https://strapi.io"
  },
  "maintainers": [
    {
      "name": "Strapi Solutions SAS",
      "email": "hi@strapi.io",
      "url": "https://strapi.io"
    }
  ],
  "exports": {
    "./strapi-admin": {
      "types": "./dist/admin/src/index.d.ts",
      "source": "./admin/src/index.ts",
      "import": "./dist/admin/index.mjs",
      "require": "./dist/admin/index.js",
      "default": "./dist/admin/index.js"
    },
    "./_internal/shared": {
      "types": "./dist/shared/index.d.ts",
      "source": "./shared/index.ts",
      "import": "./dist/shared/index.mjs",
      "require": "./dist/shared/index.js",
      "default": "./dist/shared/index.js"
    },
    "./strapi-server": {
      "types": "./dist/server/src/index.d.ts",
      "source": "./server/src/index.ts",
      "require": "./strapi-server.js",
      "default": "./strapi-server.js"
    },
    "./package.json": "./package.json"
  },
  "files": [
    "dist/",
    "strapi-server.js"
  ],
  "scripts": {
    "build": "pack-up build",
    "lint": "run -T eslint .",
    "test:front": "run -T cross-env IS_EE=true jest --config ./jest.config.front.js",
    "test:ts:back": "run -T tsc --noEmit -p server/tsconfig.json",
    "test:ts:front": "run -T tsc -p admin/tsconfig.json",
    "test:unit": "run -T jest",
    "test:unit:watch": "run -T jest --watch",
    "watch": "pack-up watch"
  },
  "dependencies": {
    "@radix-ui/react-toolbar": "1.0.4",
    "@reduxjs/toolkit": "1.9.7",
    "@sindresorhus/slugify": "1.1.0",
    "@strapi/design-system": "1.18.0",
    "@strapi/icons": "1.18.0",
<<<<<<< HEAD
    "@strapi/types": "5.0.0-beta.3",
    "@strapi/utils": "5.0.0-beta.3",
=======
    "@strapi/types": "5.0.0-beta.4",
    "@strapi/utils": "5.0.0-beta.4",
    "axios": "1.6.8",
>>>>>>> 616346af
    "codemirror5": "npm:codemirror@^5.65.11",
    "date-fns": "2.30.0",
    "fractional-indexing": "3.2.0",
    "highlight.js": "^10.4.1",
    "immer": "9.0.21",
    "koa": "2.15.2",
    "lodash": "4.17.21",
    "markdown-it": "^12.3.2",
    "markdown-it-abbr": "^1.0.4",
    "markdown-it-container": "^3.0.0",
    "markdown-it-deflist": "^2.1.0",
    "markdown-it-emoji": "^2.0.0",
    "markdown-it-footnote": "^3.0.3",
    "markdown-it-ins": "^3.0.1",
    "markdown-it-mark": "^3.0.1",
    "markdown-it-sub": "^1.0.0",
    "markdown-it-sup": "1.0.0",
    "node-schedule": "2.1.0",
    "qs": "6.11.1",
    "react-dnd": "16.0.1",
    "react-dnd-html5-backend": "16.0.1",
    "react-helmet": "^6.1.0",
    "react-intl": "6.6.2",
    "react-query": "3.39.3",
    "react-redux": "8.1.3",
    "react-window": "1.8.10",
    "sanitize-html": "2.11.0",
    "slate": "0.94.1",
    "slate-history": "0.93.0",
    "slate-react": "0.98.3",
    "yup": "0.32.9"
  },
  "devDependencies": {
    "@strapi/admin": "5.0.0-beta.4",
    "@strapi/database": "workspace:*",
    "@strapi/pack-up": "5.0.0",
    "@testing-library/react": "14.0.0",
    "@types/jest": "29.5.2",
    "@types/lodash": "^4.14.191",
    "koa-body": "6.0.1",
    "msw": "1.3.0",
    "react": "^18.2.0",
    "react-dom": "^18.2.0",
    "react-router-dom": "6.22.3",
    "styled-components": "5.3.11"
  },
  "peerDependencies": {
    "@strapi/admin": "^5.0.0 || ^5.0.0-beta || ^5.0.0-alpha || ^5.0.0-rc",
    "react": "^17.0.0 || ^18.0.0",
    "react-dom": "^17.0.0 || ^18.0.0",
    "react-router-dom": "^6.0.0",
    "styled-components": "^5.2.1"
  },
  "engines": {
    "node": ">=18.0.0 <=20.x.x",
    "npm": ">=6.0.0"
  },
  "strapi": {
    "icon": "plug",
    "name": "content-manager",
    "displayName": "Content Manager",
    "description": "Quick way to see, edit and delete the data in your database.",
    "required": true,
    "kind": "plugin"
  }
}<|MERGE_RESOLUTION|>--- conflicted
+++ resolved
@@ -62,14 +62,8 @@
     "@sindresorhus/slugify": "1.1.0",
     "@strapi/design-system": "1.18.0",
     "@strapi/icons": "1.18.0",
-<<<<<<< HEAD
-    "@strapi/types": "5.0.0-beta.3",
-    "@strapi/utils": "5.0.0-beta.3",
-=======
     "@strapi/types": "5.0.0-beta.4",
     "@strapi/utils": "5.0.0-beta.4",
-    "axios": "1.6.8",
->>>>>>> 616346af
     "codemirror5": "npm:codemirror@^5.65.11",
     "date-fns": "2.30.0",
     "fractional-indexing": "3.2.0",
