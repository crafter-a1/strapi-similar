<<<<<<< HEAD
import { setCreatorFields, mapAsync, pipeAsync, errors } from '@strapi/utils';
=======
import { setCreatorFields, pipeAsync } from '@strapi/utils';
>>>>>>> 6a586219
import { getService } from '../utils';
import { validateBulkActionInput } from './validation';
import { getProhibitedCloningFields, excludeNotCreatableFields } from './utils/clone';

/**
 * From a request object, validates and returns the locale and status of the document
 */
const getDocumentDimensions = (request: any) => {
  const { locale, status, ...rest } = request || {};
  // Sanitize locale and status
  // Check locale format is a valid locale identifier
  if (locale && !/^[a-z]{2}(-[A-Z]{2})?$/.test(locale)) {
    throw new errors.ValidationError(`Invalid locale format: ${locale}`);
  }

  if (status && !['draft', 'published'].includes(status)) {
    throw new errors.ValidationError(`Invalid status: ${status}`);
  }

  return { locale, status, ...rest };
};

export default {
  async find(ctx: any) {
    const { userAbility } = ctx.state;
    const { model } = ctx.params;
    const { query } = ctx.request;

    const entityManager = getService('entity-manager');
    const permissionChecker = getService('permission-checker').create({ userAbility, model });

    if (permissionChecker.cannot.read()) {
      return ctx.forbidden();
    }

    const permissionQuery = await permissionChecker.sanitizedQuery.read(query);

    // @ts-expect-error populate builder needs to be called with a UID
    const populate = await getService('populate-builder')(model)
      .populateFromQuery(permissionQuery)
      .populateDeep(1)
      .countRelations({ toOne: false, toMany: true })
      .build();

    const { locale, status } = getDocumentDimensions(query);

    const { results, pagination } = await entityManager.findPage(
      { ...permissionQuery, populate, locale, status },
      model
    );

    const sanitizedResults = await mapAsync(results, async (result: any) => {
      const sanitizedResult = await permissionChecker.sanitizeOutput(result);
      return sanitizedResult;
    });

    ctx.body = {
      results: sanitizedResults,
      pagination,
    };
  },

  async findOne(ctx: any) {
    const { userAbility } = ctx.state;
    const { model, id } = ctx.params;

    const entityManager = getService('entity-manager');
    const documentMetadata = getService('document-metadata');
    const permissionChecker = getService('permission-checker').create({ userAbility, model });

    if (permissionChecker.cannot.read()) {
      return ctx.forbidden();
    }

    const permissionQuery = await permissionChecker.sanitizedQuery.read(ctx.query);
    // @ts-expect-error populate builder needs to be called with a UID
    const populate = await getService('populate-builder')(model)
      .populateFromQuery(permissionQuery)
      .populateDeep(Infinity)
      .countRelations()
      .build();

    const { locale, status = 'draft' } = getDocumentDimensions(ctx.query);

    const document = await entityManager.findOne(id, model, {
      populate,
      locale,
      status,
    });

    if (!document) {
      return ctx.notFound();
    }

    // if the user has condition that needs populated content, it's not applied because entity don't have relations populated
    if (permissionChecker.cannot.read(document)) {
      return ctx.forbidden();
    }

    // TODO: Count populated relations by permissions
    const sanitizedDocument = await permissionChecker.sanitizeOutput(document);
    ctx.body = await documentMetadata.formatDocumentWithMetadata(model, sanitizedDocument);
  },

  async create(ctx: any) {
    const { userAbility, user } = ctx.state;
    const { model } = ctx.params;
    const { body } = ctx.request;

    const totalEntries = await strapi.query(model).count();

    const entityManager = getService('entity-manager');
    const documentMetadata = getService('document-metadata');
    const permissionChecker = getService('permission-checker').create({ userAbility, model });

    if (permissionChecker.cannot.create()) {
      return ctx.forbidden();
    }

    const pickPermittedFields = permissionChecker.sanitizeCreateInput;
    const setCreator = setCreatorFields({ user });
    const sanitizeFn = pipeAsync(pickPermittedFields, setCreator as any);
    const sanitizedBody = await sanitizeFn(body);

    const { locale, status = 'draft' } = getDocumentDimensions(body);
    const document = await entityManager.create(model, { data: sanitizedBody, locale, status });

    // TODO: Revert the creation if create permission conditions are not met
    // if (permissionChecker.cannot.create(entity)) {
    //   return ctx.forbidden();
    // }

    const sanitizedDocument = await permissionChecker.sanitizeOutput(document);
    ctx.body = await documentMetadata.formatDocumentWithMetadata(model, sanitizedDocument, {
      // Empty metadata as it's not relevant for a new document
      availableLocales: false,
      availableStatus: false,
    });

    if (totalEntries === 0) {
      strapi.telemetry.send('didCreateFirstContentTypeEntry', {
        eventProperties: { model },
      });
    }
  },

  async update(ctx: any) {
    const { userAbility, user } = ctx.state;
    const { id, model } = ctx.params;
    const { body } = ctx.request;

    const entityManager = getService('entity-manager');
    const documentMetadata = getService('document-metadata');
    const permissionChecker = getService('permission-checker').create({ userAbility, model });

    if (permissionChecker.cannot.update()) {
      return ctx.forbidden();
    }

    // Populate necessary fields to check permissions
    const permissionQuery = await permissionChecker.sanitizedQuery.update(ctx.query);
    // @ts-expect-error populate builder needs to be called with a UID
    const populate = await getService('populate-builder')(model)
      .populateFromQuery(permissionQuery)
      .build();

    const { locale } = getDocumentDimensions(body);

    // Load document version to update
    const [documentVersion, documentExists] = await Promise.all([
      entityManager.findOne(id, model, {
        populate,
        locale,
        status: 'draft',
      }),
      entityManager.exists(model, id),
    ]);

    if (!documentExists) {
      return ctx.notFound();
    }

    // If version is not found, but document exists,
    // the intent is to create a new document locale
    if (documentVersion) {
      if (permissionChecker.cannot.update(documentVersion)) {
        return ctx.forbidden();
      }
    } else if (permissionChecker.cannot.create()) {
      return ctx.forbidden();
    }

    const pickPermittedFields = documentVersion
      ? permissionChecker.sanitizeUpdateInput(documentVersion)
      : permissionChecker.sanitizeCreateInput;
    const setCreator = setCreatorFields({ user, isEdition: true });
    const sanitizeFn = pipeAsync(pickPermittedFields, setCreator as any);
    const sanitizedBody = await sanitizeFn(body);

    const updatedVersion = await entityManager.update(documentVersion || { id }, model, {
      data: sanitizedBody,
      locale,
    });

    const sanitizedVersion = await permissionChecker.sanitizeOutput(updatedVersion);
    ctx.body = await documentMetadata.formatDocumentWithMetadata(model, sanitizedVersion);
  },

  async clone(ctx: any) {
    const { userAbility, user } = ctx.state;
    const { model, sourceId: id } = ctx.params;
    const { body } = ctx.request;

    const entityManager = getService('entity-manager');
    const documentMetadata = getService('document-metadata');
    const permissionChecker = getService('permission-checker').create({ userAbility, model });

    if (permissionChecker.cannot.create()) {
      return ctx.forbidden();
    }

    const permissionQuery = await permissionChecker.sanitizedQuery.create(ctx.query);
    // @ts-expect-error populate builder needs to be called with a UID
    const populate = await getService('populate-builder')(model)
      .populateFromQuery(permissionQuery)
      .build();

    const { locale } = getDocumentDimensions(body);
    const document = await entityManager.findOne(id, model, {
      populate,
      locale,
      status: 'draft',
    });

    if (!document) {
      return ctx.notFound();
    }

    const pickPermittedFields = permissionChecker.sanitizeCreateInput;
    const setCreator = setCreatorFields({ user });
    const excludeNotCreatable = excludeNotCreatableFields(model, permissionChecker);
    const sanitizeFn = pipeAsync(pickPermittedFields, setCreator as any, excludeNotCreatable);
    const sanitizedBody = await sanitizeFn(body);

    const clonedDocument = await entityManager.clone(document, sanitizedBody, model);

    const sanitizedDocument = await permissionChecker.sanitizeOutput(clonedDocument);
    ctx.body = await documentMetadata.formatDocumentWithMetadata(model, sanitizedDocument, {
      // Empty metadata as it's not relevant for a new document
      availableLocales: false,
      availableStatus: false,
    });
  },

  async autoClone(ctx: any) {
    const { model } = ctx.params;

    // Check if the model has fields that prevent auto cloning
    const prohibitedFields = getProhibitedCloningFields(model);

    if (prohibitedFields.length > 0) {
      return ctx.badRequest(
        'Entity could not be cloned as it has unique and/or relational fields. ' +
          'Please edit those fields manually and save to complete the cloning.',
        {
          prohibitedFields,
        }
      );
    }

    await this.clone(ctx);
  },

  async delete(ctx: any) {
    const { userAbility } = ctx.state;
    const { id, model } = ctx.params;

    const entityManager = getService('entity-manager');
    const permissionChecker = getService('permission-checker').create({ userAbility, model });

    if (permissionChecker.cannot.delete()) {
      return ctx.forbidden();
    }

    const permissionQuery = await permissionChecker.sanitizedQuery.delete(ctx.query);
    // @ts-expect-error populate builder needs to be called with a UID
    const populate = await getService('populate-builder')(model)
      .populateFromQuery(permissionQuery)
      .build();

    const { locale } = getDocumentDimensions(ctx.query);
    const entity = await entityManager.findOne(id, model, { populate, locale });

    if (!entity) {
      return ctx.notFound();
    }

    if (permissionChecker.cannot.delete(entity)) {
      return ctx.forbidden();
    }

    const result = await entityManager.delete(entity, model, { locale });

    ctx.body = await permissionChecker.sanitizeOutput(result);
  },

  async publish(ctx: any) {
    const { userAbility, user } = ctx.state;
    const { id, model } = ctx.params;

    const entityManager = getService('entity-manager');
    const documentMetadata = getService('document-metadata');
    const permissionChecker = getService('permission-checker').create({ userAbility, model });

    if (permissionChecker.cannot.publish()) {
      return ctx.forbidden();
    }

    const permissionQuery = await permissionChecker.sanitizedQuery.publish(ctx.query);
    // @ts-expect-error populate builder needs to be called with a UID
    const populate = await getService('populate-builder')(model)
      .populateFromQuery(permissionQuery)
      .populateDeep(Infinity)
      .countRelations()
      .build();

    // TODO: Publish many locales
    const { locale = 'en' } = getDocumentDimensions(ctx.request.body);
    const document = await entityManager.findOne(id, model, { populate, locale });

    if (!document) {
      return ctx.notFound();
    }

    if (permissionChecker.cannot.publish(document)) {
      return ctx.forbidden();
    }

    const publishedDocument = await entityManager.publish(document, model, {
      locale,
      data: setCreatorFields({ user, isEdition: true })({}),
    });

    const sanitizedDocument = await permissionChecker.sanitizeOutput(publishedDocument);
    ctx.body = await documentMetadata.formatDocumentWithMetadata(model, sanitizedDocument);
  },

  async bulkPublish(ctx: any) {
    const { userAbility } = ctx.state;
    const { model } = ctx.params;
    const { body } = ctx.request;
    const { ids } = body;

    await validateBulkActionInput(body);

    const entityManager = getService('entity-manager');
    const permissionChecker = getService('permission-checker').create({ userAbility, model });

    if (permissionChecker.cannot.publish()) {
      return ctx.forbidden();
    }

    const permissionQuery = await permissionChecker.sanitizedQuery.publish(ctx.query);
    // @ts-expect-error populate builder needs to be called with a UID
    const populate = await getService('populate-builder')(model)
      .populateFromQuery(permissionQuery)
      .populateDeep(Infinity)
      .countRelations()
      .build();

    const entityPromises = ids.map((id: any) => entityManager.findOne(id, model, { populate }));
    const entities = await Promise.all(entityPromises);

    for (const entity of entities) {
      if (!entity) {
        return ctx.notFound();
      }

      if (permissionChecker.cannot.publish(entity)) {
        return ctx.forbidden();
      }
    }

    const { count } = await entityManager.publishMany(entities, model);
    ctx.body = { count };
  },

  async bulkUnpublish(ctx: any) {
    const { userAbility } = ctx.state;
    const { model } = ctx.params;
    const { body } = ctx.request;
    const { ids } = body;

    await validateBulkActionInput(body);

    const entityManager = getService('entity-manager');
    const permissionChecker = getService('permission-checker').create({ userAbility, model });

    if (permissionChecker.cannot.unpublish()) {
      return ctx.forbidden();
    }

    const permissionQuery = await permissionChecker.sanitizedQuery.publish(ctx.query);
    // @ts-expect-error populate builder needs to be called with a UID
    const populate = await getService('populate-builder')(model)
      .populateFromQuery(permissionQuery)
      .build();

    const entityPromises = ids.map((id: any) => entityManager.findOne(id, model, { populate }));
    const entities = await Promise.all(entityPromises);

    for (const entity of entities) {
      if (!entity) {
        return ctx.notFound();
      }

      if (permissionChecker.cannot.publish(entity)) {
        return ctx.forbidden();
      }
    }

    const { count } = await entityManager.unpublishMany(entities, model);
    ctx.body = { count };
  },

  async unpublish(ctx: any) {
    const { userAbility } = ctx.state;
    const { id, model } = ctx.params;

    const entityManager = getService('entity-manager');
    const documentMetadata = getService('document-metadata');
    const permissionChecker = getService('permission-checker').create({ userAbility, model });

    if (permissionChecker.cannot.unpublish()) {
      return ctx.forbidden();
    }

    const permissionQuery = await permissionChecker.sanitizedQuery.unpublish(ctx.query);
    // @ts-expect-error populate builder needs to be called with a UID
    const populate = await getService('populate-builder')(model)
      .populateFromQuery(permissionQuery)
      .build();

    // TODO: Unpublish many locales
    const { locale = 'en' } = getDocumentDimensions(ctx.request.body);
    const document = await entityManager.findOne(id, model, {
      populate,
      locale,
      status: 'published',
    });

    if (!document) {
      return ctx.notFound();
    }

    if (permissionChecker.cannot.unpublish(document)) {
      return ctx.forbidden();
    }

    const unpublishedDocument = await entityManager.unpublish(document, model, { locale });

    const sanitizedDocument = await permissionChecker.sanitizeOutput(unpublishedDocument);
    ctx.body = await documentMetadata.formatDocumentWithMetadata(model, sanitizedDocument);
  },

  async bulkDelete(ctx: any) {
    const { userAbility } = ctx.state;
    const { model } = ctx.params;
    const { query, body } = ctx.request;
    const { ids } = body;

    await validateBulkActionInput(body);

    const entityManager = getService('entity-manager');
    const permissionChecker = getService('permission-checker').create({ userAbility, model });

    if (permissionChecker.cannot.delete()) {
      return ctx.forbidden();
    }

    // TODO: fix
    const permissionQuery = await permissionChecker.sanitizedQuery.delete(query);

    const idsWhereClause = { id: { $in: ids } };
    const params = {
      ...permissionQuery,
      filters: {
        $and: [idsWhereClause].concat(permissionQuery.filters || []),
      },
    };

    const { count } = await entityManager.deleteMany(params, model);

    ctx.body = { count };
  },

  async countDraftRelations(ctx: any) {
    const { userAbility } = ctx.state;
    const { model, id } = ctx.params;

    const entityManager = getService('entity-manager');
    const permissionChecker = getService('permission-checker').create({ userAbility, model });

    if (permissionChecker.cannot.read()) {
      return ctx.forbidden();
    }

    const permissionQuery = await permissionChecker.sanitizedQuery.read(ctx.query);
    // @ts-expect-error populate builder needs to be called with a UID
    const populate = await getService('populate-builder')(model)
      .populateFromQuery(permissionQuery)
      .build();

    const { locale, status = 'draft' } = getDocumentDimensions(ctx.query);
    const entity = await entityManager.findOne(id, model, { populate, locale, status });

    if (!entity) {
      return ctx.notFound();
    }

    if (permissionChecker.cannot.read(entity)) {
      return ctx.forbidden();
    }

    const number = await entityManager.countDraftRelations(id, model, locale);

    return {
      data: number,
    };
  },

  async countManyEntriesDraftRelations(ctx: any) {
    const { userAbility } = ctx.state;
    const ids = ctx.request.query.ids;
    const locale = ctx.request.query.locale;
    const { model } = ctx.params;

    const entityManager = getService('entity-manager');
    const permissionChecker = getService('permission-checker').create({ userAbility, model });

    if (permissionChecker.cannot.read()) {
      return ctx.forbidden();
    }

    const entities = await entityManager.find({ ids, locale }, model);

    if (!entities) {
      return ctx.notFound();
    }

    const number = await entityManager.countManyEntriesDraftRelations(ids, model, locale);

    return {
      data: number,
    };
  },
};<|MERGE_RESOLUTION|>--- conflicted
+++ resolved
@@ -1,8 +1,4 @@
-<<<<<<< HEAD
 import { setCreatorFields, mapAsync, pipeAsync, errors } from '@strapi/utils';
-=======
-import { setCreatorFields, pipeAsync } from '@strapi/utils';
->>>>>>> 6a586219
 import { getService } from '../utils';
 import { validateBulkActionInput } from './validation';
 import { getProhibitedCloningFields, excludeNotCreatableFields } from './utils/clone';
