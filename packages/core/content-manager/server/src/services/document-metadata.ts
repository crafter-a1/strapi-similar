--- conflicted
+++ resolved
@@ -1,11 +1,7 @@
-<<<<<<< HEAD
+import { groupBy, pick } from 'lodash/fp';
+
+import { contentTypes } from '@strapi/utils';
 import type { Core, UID } from '@strapi/types';
-=======
->>>>>>> f62c536b
-import { groupBy, pick } from 'lodash/fp';
-
-import { contentTypes } from '@strapi/utils';
-import type { LoadedStrapi as Strapi, Common } from '@strapi/types';
 
 import type { DocumentMetadata } from '../../../shared/contracts/collection-types';
 
@@ -126,11 +122,7 @@
    * @param documents
    * @returns
    */
-<<<<<<< HEAD
-  async getManyAvailableStatus(uid: UID.SingleType, documents: DocumentVersion[]) {
-=======
-  async getManyAvailableStatus(uid: Common.UID.ContentType, documents: DocumentVersion[]) {
->>>>>>> f62c536b
+  async getManyAvailableStatus(uid: UID.ContentType, documents: DocumentVersion[]) {
     if (!documents.length) return [];
 
     // The status and locale of all documents should be the same
