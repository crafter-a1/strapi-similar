import type { UID, Struct } from '@strapi/types';
import { contentTypes } from '@strapi/utils';
import type { Document } from '../document-manager';

const { isVisibleAttribute } = contentTypes;

function getCountForRelation(
  attributeName: string,
<<<<<<< HEAD
  entity: Entity[string],
  model: Struct.ContentTypeSchema | Struct.ComponentSchema
=======
  entity: any,
  model: Schema.ContentType | Schema.Component
>>>>>>> 651a6b8d
) {
  // do not count createdBy, updatedBy, localizations etc.
  if (!isVisibleAttribute(model, attributeName)) {
    return entity;
  }

  if (Array.isArray(entity)) {
    return { count: entity.length };
  }

  return entity ? { count: 1 } : { count: 0 };
}

function getCountForDZ(entity: any) {
  return entity.map((component: any) => {
    return getDeepRelationsCount(component, component.__component);
  });
}

function getCountFor(
  attributeName: string,
<<<<<<< HEAD
  entity: Entity[string],
  model: Struct.ContentTypeSchema | Struct.ComponentSchema
=======
  entity: any,
  model: Schema.ContentType | Schema.Component
>>>>>>> 651a6b8d
): any {
  const attribute = model.attributes[attributeName];

  switch (attribute?.type) {
    case 'relation':
      return getCountForRelation(attributeName, entity, model);
    case 'component':
      if (!entity) return null;
      if (attribute.repeatable) {
        return entity.map((component: any) =>
          getDeepRelationsCount(component, attribute.component)
        );
      }
      return getDeepRelationsCount(entity, attribute.component);
    case 'dynamiczone':
      return getCountForDZ(entity);
    default:
      return entity;
  }
}

<<<<<<< HEAD
const getDeepRelationsCount = (entity: Entity, uid: UID.Schema): Entity => {
=======
const getDeepRelationsCount = (entity: any, uid: Common.UID.Schema): Document => {
>>>>>>> 651a6b8d
  const model = strapi.getModel(uid);

  return Object.keys(entity).reduce<Document>(
    (relationCountEntity, attributeName) =>
      Object.assign(relationCountEntity, {
        [attributeName]: getCountFor(attributeName, entity[attributeName], model),
      }),
    {} as Document
  );
};

export { getDeepRelationsCount };<|MERGE_RESOLUTION|>--- conflicted
+++ resolved
@@ -1,4 +1,4 @@
-import type { UID, Struct } from '@strapi/types';
+import { UID, Schema } from '@strapi/types';
 import { contentTypes } from '@strapi/utils';
 import type { Document } from '../document-manager';
 
@@ -6,13 +6,8 @@
 
 function getCountForRelation(
   attributeName: string,
-<<<<<<< HEAD
-  entity: Entity[string],
-  model: Struct.ContentTypeSchema | Struct.ComponentSchema
-=======
   entity: any,
   model: Schema.ContentType | Schema.Component
->>>>>>> 651a6b8d
 ) {
   // do not count createdBy, updatedBy, localizations etc.
   if (!isVisibleAttribute(model, attributeName)) {
@@ -34,13 +29,8 @@
 
 function getCountFor(
   attributeName: string,
-<<<<<<< HEAD
-  entity: Entity[string],
-  model: Struct.ContentTypeSchema | Struct.ComponentSchema
-=======
   entity: any,
   model: Schema.ContentType | Schema.Component
->>>>>>> 651a6b8d
 ): any {
   const attribute = model.attributes[attributeName];
 
@@ -62,11 +52,7 @@
   }
 }
 
-<<<<<<< HEAD
-const getDeepRelationsCount = (entity: Entity, uid: UID.Schema): Entity => {
-=======
-const getDeepRelationsCount = (entity: any, uid: Common.UID.Schema): Document => {
->>>>>>> 651a6b8d
+const getDeepRelationsCount = (entity: any, uid: UID.Schema): Document => {
   const model = strapi.getModel(uid);
 
   return Object.keys(entity).reduce<Document>(
