--- conflicted
+++ resolved
@@ -34,9 +34,6 @@
   return [];
 };
 
-<<<<<<< HEAD
-module.exports = ({ strapi }) => ({
-=======
 const getDefaultPopulate = (uid, populate) => {
   if (populate) return populate;
   const { attributes } = strapi.getModel(uid);
@@ -46,8 +43,7 @@
   });
 };
 
-module.exports = {
->>>>>>> 4d2b1823
+module.exports = ({ strapi }) => ({
   async assocCreatorRoles(entity) {
     if (!entity) {
       return entity;
