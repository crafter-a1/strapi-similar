--- conflicted
+++ resolved
@@ -23,15 +23,13 @@
       );
     }
 
+    const config = { ...s3Options, ...legacyS3Options };
+
     const S3 = new AWS.S3({
       apiVersion: '2006-03-01',
-      ...s3Options,
-      ...legacyS3Options,
+      ...config,
     });
 
-<<<<<<< HEAD
-    const ACL = getOr('public-read', ['params', 'ACL'], config);
-=======
     const filePrefix = rootPath ? `${rootPath.replace(/\/+$/, '')}/` : '';
 
     const getFileKey = (file) => {
@@ -39,17 +37,13 @@
 
       return `${filePrefix}${path}${file.hash}${file.ext}`;
     };
->>>>>>> 69ce4436
+
+    const ACL = getOr('public-read', ['params', 'ACL'], config);
 
     const upload = (file, customParams = {}) =>
       new Promise((resolve, reject) => {
         // upload file on S3 bucket
-<<<<<<< HEAD
-        const path = file.path ? `${file.path}/` : '';
-        const fileKey = `${path}${file.hash}${file.ext}`;
-=======
         const fileKey = getFileKey(file);
->>>>>>> 69ce4436
         S3.upload(
           {
             Key: fileKey,
