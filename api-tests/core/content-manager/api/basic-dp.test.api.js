--- conflicted
+++ resolved
@@ -131,11 +131,7 @@
 
     expect(res.statusCode).toBe(200);
     expect(res.body.data).toMatchObject(_.omit(product, 'publishedAt'));
-<<<<<<< HEAD
-    expect(res.body.data.id).toEqual(data.productsWithDP[0].id);
-=======
     expect(res.body.data.documentId).toEqual(data.productsWithDP[0].documentId);
->>>>>>> 76851890
     expect(res.body.data.publishedAt).toBeNull();
     data.productsWithDP[0] = res.body.data;
   });
@@ -155,11 +151,7 @@
     expect(res.statusCode).toBe(200);
     expect(res.body.data).toMatchObject(_.omit(product, ['publishedAt']));
     expect(res.body.data.publishedAt).toBeNull();
-<<<<<<< HEAD
-    expect(res.body.data.id).toEqual(data.productsWithDP[0].id);
-=======
     expect(res.body.data.documentId).toEqual(data.productsWithDP[0].documentId);
->>>>>>> 76851890
     data.productsWithDP[0] = res.body.data;
   });
 
@@ -181,20 +173,12 @@
     const [draftDocument, publishedDocument] = await Promise.all([
       rq({
         method: 'GET',
-<<<<<<< HEAD
-        url: `/content-manager/collection-types/api::product-with-dp.product-with-dp/${entry.id}`,
-=======
         url: `/content-manager/collection-types/api::product-with-dp.product-with-dp/${entry.documentId}`,
->>>>>>> 76851890
         qs: { status: 'draft' },
       }),
       rq({
         method: 'GET',
-<<<<<<< HEAD
-        url: `/content-manager/collection-types/api::product-with-dp.product-with-dp/${entry.id}`,
-=======
         url: `/content-manager/collection-types/api::product-with-dp.product-with-dp/${entry.documentId}`,
->>>>>>> 76851890
         qs: { status: 'published' },
       }),
     ]);
@@ -212,7 +196,6 @@
       name: 'Product 3',
       description: 'Product description',
     };
-<<<<<<< HEAD
 
     const { body } = await rq({
       url: `/content-manager/collection-types/api::product-with-dp.product-with-dp/actions/publish`,
@@ -220,33 +203,16 @@
       body: product,
     });
 
-=======
-
-    const { body } = await rq({
-      url: `/content-manager/collection-types/api::product-with-dp.product-with-dp/actions/publish`,
-      method: 'POST',
-      body: product,
-    });
-
->>>>>>> 76851890
     // Get draft and published versions
     const [draftDocument, publishedDocument] = await Promise.all([
       rq({
         method: 'GET',
-<<<<<<< HEAD
-        url: `/content-manager/collection-types/api::product-with-dp.product-with-dp/${body.data.id}`,
-=======
         url: `/content-manager/collection-types/api::product-with-dp.product-with-dp/${body.data.documentId}`,
->>>>>>> 76851890
         qs: { status: 'draft' },
       }),
       rq({
         method: 'GET',
-<<<<<<< HEAD
-        url: `/content-manager/collection-types/api::product-with-dp.product-with-dp/${body.data.id}`,
-=======
         url: `/content-manager/collection-types/api::product-with-dp.product-with-dp/${body.data.documentId}`,
->>>>>>> 76851890
         qs: { status: 'published' },
       }),
     ]);
@@ -282,11 +248,7 @@
       const entry = data.productsWithDP[0];
 
       const { body } = await rq({
-<<<<<<< HEAD
-        url: `/content-manager/collection-types/api::product-with-dp.product-with-dp/${entry.id}/actions/unpublish`,
-=======
         url: `/content-manager/collection-types/api::product-with-dp.product-with-dp/${entry.documentId}/actions/unpublish`,
->>>>>>> 76851890
         method: 'POST',
       });
 
@@ -299,11 +261,7 @@
       const entry = data.productsWithDP[0];
 
       const { body } = await rq({
-<<<<<<< HEAD
-        url: `/content-manager/collection-types/api::product-with-dp.product-with-dp/${entry.id}/actions/unpublish`,
-=======
         url: `/content-manager/collection-types/api::product-with-dp.product-with-dp/${entry.documentId}/actions/unpublish`,
->>>>>>> 76851890
         method: 'POST',
       });
 
@@ -340,33 +298,21 @@
 
       await rq({
         method: 'PUT',
-<<<<<<< HEAD
-        url: `/content-manager/collection-types/api::product-with-dp.product-with-dp/${body.data.id}`,
-=======
         url: `/content-manager/collection-types/api::product-with-dp.product-with-dp/${body.data.documentId}`,
->>>>>>> 76851890
         body: updatedProduct,
       });
 
       // Unpublish and discard product draft
       const unpublishRes = await rq({
         method: 'POST',
-<<<<<<< HEAD
-        url: `/content-manager/collection-types/api::product-with-dp.product-with-dp/${body.data.id}/actions/unpublish`,
-=======
         url: `/content-manager/collection-types/api::product-with-dp.product-with-dp/${body.data.documentId}/actions/unpublish`,
->>>>>>> 76851890
         body: { discardDraft: true },
       });
 
       // Get draft
       const draft = await rq({
         method: 'GET',
-<<<<<<< HEAD
-        url: `/content-manager/collection-types/api::product-with-dp.product-with-dp/${body.data.id}`,
-=======
         url: `/content-manager/collection-types/api::product-with-dp.product-with-dp/${body.data.documentId}`,
->>>>>>> 76851890
         qs: { status: 'draft' },
       });
 
@@ -411,22 +357,14 @@
 
       await rq({
         method: 'PUT',
-<<<<<<< HEAD
-        url: `/content-manager/collection-types/api::product-with-dp.product-with-dp/${body.data.id}`,
-=======
         url: `/content-manager/collection-types/api::product-with-dp.product-with-dp/${body.data.documentId}`,
->>>>>>> 76851890
         body: updatedProduct,
       });
 
       // Discard the draft
       const discardRes = await rq({
         method: 'POST',
-<<<<<<< HEAD
-        url: `/content-manager/collection-types/api::product-with-dp.product-with-dp/${body.data.id}/actions/discard`,
-=======
         url: `/content-manager/collection-types/api::product-with-dp.product-with-dp/${body.data.documentId}/actions/discard`,
->>>>>>> 76851890
       });
 
       expect(discardRes.statusCode).toBe(200);
@@ -451,11 +389,7 @@
       // Discard the draft
       const discardRes = await rq({
         method: 'POST',
-<<<<<<< HEAD
-        url: `/content-manager/collection-types/api::product-with-dp.product-with-dp/${body.data.id}/actions/discard`,
-=======
         url: `/content-manager/collection-types/api::product-with-dp.product-with-dp/${body.data.documentId}/actions/discard`,
->>>>>>> 76851890
       });
 
       expect(discardRes.statusCode).toBe(404);
