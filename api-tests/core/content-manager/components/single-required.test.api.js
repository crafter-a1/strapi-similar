--- conflicted
+++ resolved
@@ -116,11 +116,7 @@
         },
       });
 
-<<<<<<< HEAD
-      const res = await rq.post(`/${creationRes.body.data.id}/actions/publish`);
-=======
       const res = await rq.post(`/${creationRes.body.data.documentId}/actions/publish`);
->>>>>>> 76851890
 
       expect(res.statusCode).toBe(400);
     });
@@ -133,11 +129,7 @@
         },
       });
 
-<<<<<<< HEAD
-      const res = await rq.post(`/${creationRes.body.data.id}/actions/publish`);
-=======
       const res = await rq.post(`/${creationRes.body.data.documentId}/actions/publish`);
->>>>>>> 76851890
 
       expect(res.statusCode).toBe(400);
     });
@@ -180,11 +172,7 @@
           },
         });
 
-<<<<<<< HEAD
-        const updateRes = await rq.put(`/${res.body.data.id}`, {
-=======
         const updateRes = await rq.put(`/${res.body.data.documentId}`, {
->>>>>>> 76851890
           body: {
             field: value,
           },
@@ -196,11 +184,7 @@
         expect(updateRes.statusCode).toBe(400);
 
         // shouldn't have been updated
-<<<<<<< HEAD
-        const getRes = await rq.get(`/${res.body.data.id}`, {
-=======
         const getRes = await rq.get(`/${res.body.data.documentId}`, {
->>>>>>> 76851890
           qs: {
             populate: ['field'],
           },
@@ -208,11 +192,7 @@
 
         expect(getRes.statusCode).toBe(200);
         expect(getRes.body.data).toMatchObject({
-<<<<<<< HEAD
-          id: res.body.data.id,
-=======
           documentId: res.body.data.documentId,
->>>>>>> 76851890
           field: res.body.data.field,
         });
       }
@@ -230,11 +210,7 @@
         },
       });
 
-<<<<<<< HEAD
-      const updateRes = await rq.put(`/${res.body.data.id}`, {
-=======
       const updateRes = await rq.put(`/${res.body.data.documentId}`, {
->>>>>>> 76851890
         body: {},
         qs: {
           populate: ['field'],
@@ -243,19 +219,11 @@
 
       expect(updateRes.statusCode).toBe(200);
       expect(updateRes.body.data).toMatchObject({
-<<<<<<< HEAD
-        id: res.body.data.id,
-        field: res.body.data.field,
-      });
-
-      const getRes = await rq.get(`/${res.body.data.id}`, {
-=======
         documentId: res.body.data.documentId,
         field: res.body.data.field,
       });
 
       const getRes = await rq.get(`/${res.body.data.documentId}`, {
->>>>>>> 76851890
         qs: {
           populate: ['field'],
         },
@@ -263,11 +231,7 @@
 
       expect(getRes.statusCode).toBe(200);
       expect(getRes.body.data).toMatchObject({
-<<<<<<< HEAD
-        id: res.body.data.id,
-=======
         documentId: res.body.data.documentId,
->>>>>>> 76851890
         field: res.body.data.field,
       });
     });
@@ -285,11 +249,7 @@
         },
       });
 
-<<<<<<< HEAD
-      const updateRes = await rq.put(`/${creationRes.body.data.id}`, {
-=======
       const updateRes = await rq.put(`/${creationRes.body.data.documentId}`, {
->>>>>>> 76851890
         body: {
           field: null,
         },
@@ -298,19 +258,11 @@
         },
       });
 
-<<<<<<< HEAD
-      const res = await rq.post(`/${updateRes.body.data.id}/actions/publish`);
+      const res = await rq.post(`/${updateRes.body.data.documentId}/actions/publish`);
 
       expect(res.statusCode).toBe(400);
 
-      const getRes = await rq.get(`/${creationRes.body.data.id}`, {
-=======
-      const res = await rq.post(`/${updateRes.body.data.documentId}/actions/publish`);
-
-      expect(res.statusCode).toBe(400);
-
       const getRes = await rq.get(`/${creationRes.body.data.documentId}`, {
->>>>>>> 76851890
         qs: {
           populate: ['field'],
         },
@@ -332,11 +284,7 @@
         },
       });
 
-<<<<<<< HEAD
-      const updateRes = await rq.put(`/${res.body.data.id}`, {
-=======
       const updateRes = await rq.put(`/${res.body.data.documentId}`, {
->>>>>>> 76851890
         body: {
           field: {
             name: 'new String',
@@ -350,21 +298,13 @@
       expect(updateRes.statusCode).toBe(200);
       expect(updateRes.body.data.field.id).not.toBe(res.body.data.field.id);
       expect(updateRes.body.data).toMatchObject({
-<<<<<<< HEAD
-        id: res.body.data.id,
-=======
         documentId: res.body.data.documentId,
->>>>>>> 76851890
         field: {
           name: 'new String',
         },
       });
 
-<<<<<<< HEAD
-      const getRes = await rq.get(`/${res.body.data.id}`, {
-=======
       const getRes = await rq.get(`/${res.body.data.documentId}`, {
->>>>>>> 76851890
         qs: {
           populate: ['field'],
         },
@@ -372,11 +312,7 @@
 
       expect(getRes.statusCode).toBe(200);
       expect(getRes.body.data).toMatchObject({
-<<<<<<< HEAD
-        id: res.body.data.id,
-=======
         documentId: res.body.data.documentId,
->>>>>>> 76851890
         field: {
           name: 'new String',
         },
@@ -395,11 +331,7 @@
         },
       });
 
-<<<<<<< HEAD
-      const updateRes = await rq.put(`/${res.body.data.id}`, {
-=======
       const updateRes = await rq.put(`/${res.body.data.documentId}`, {
->>>>>>> 76851890
         body: {
           field: {
             id: 'invalid_id',
@@ -423,11 +355,7 @@
         },
       });
 
-<<<<<<< HEAD
-      const updateRes = await rq.put(`/${res.body.data.id}`, {
-=======
       const updateRes = await rq.put(`/${res.body.data.documentId}`, {
->>>>>>> 76851890
         body: {
           field: {
             id: res.body.data.field.id, // send old id to update the previous component
@@ -440,11 +368,7 @@
       });
 
       const expectedResult = {
-<<<<<<< HEAD
-        id: res.body.data.id,
-=======
         documentId: res.body.data.documentId,
->>>>>>> 76851890
         field: {
           id: res.body.data.field.id,
           name: 'new String',
@@ -454,11 +378,7 @@
       expect(updateRes.statusCode).toBe(200);
       expect(updateRes.body.data).toMatchObject(expectedResult);
 
-<<<<<<< HEAD
-      const getRes = await rq.get(`/${res.body.data.id}`, {
-=======
       const getRes = await rq.get(`/${res.body.data.documentId}`, {
->>>>>>> 76851890
         qs: {
           populate: ['field'],
         },
@@ -482,11 +402,7 @@
         },
       });
 
-<<<<<<< HEAD
-      const deleteRes = await rq.delete(`/${res.body.data.id}`, {
-=======
       const deleteRes = await rq.delete(`/${res.body.data.documentId}`, {
->>>>>>> 76851890
         qs: {
           populate: ['field'],
         },
@@ -494,11 +410,7 @@
 
       expect(deleteRes.statusCode).toBe(200);
 
-<<<<<<< HEAD
-      const getRes = await rq.get(`/${res.body.data.id}`, {
-=======
       const getRes = await rq.get(`/${res.body.data.documentId}`, {
->>>>>>> 76851890
         qs: {
           populate: ['field'],
         },
