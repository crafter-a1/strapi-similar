--- conflicted
+++ resolved
@@ -23,13 +23,9 @@
       testInTransaction(async () => {
         const articleDb = await findArticleDb({ title: 'Article1-Draft-EN' });
 
-<<<<<<< HEAD
-        const result = await strapi.documents(ARTICLE_UID).publish(articleDb.id);
-=======
         const result = await strapi
           .documents(ARTICLE_UID)
           .publish(articleDb.documentId, { locale: '*' });
->>>>>>> 76851890
 
         expect(result).not.toBeNull();
 
@@ -65,13 +61,6 @@
 
         const [draftArticlesDb, publishedArticlesDb] = await Promise.all([
           findArticlesDb({
-<<<<<<< HEAD
-            documentId: articleDb.id,
-            publishedAt: { $null: true },
-          }),
-          findArticlesDb({
-            documentId: articleDb.id,
-=======
             documentId: articleDb.documentId,
             locale: 'en',
             publishedAt: { $null: true },
@@ -79,7 +68,6 @@
           findArticlesDb({
             documentId: articleDb.documentId,
             locale: 'en',
->>>>>>> 76851890
             publishedAt: { $notNull: true },
           }),
         ]);
@@ -122,13 +110,8 @@
     it(
       'publish one locale',
       testInTransaction(async () => {
-<<<<<<< HEAD
-        const articlesDb = await findArticlesDb({ documentId: 'Article1' });
-        const documentId = articlesDb.at(0)!.id;
-=======
         const articlesDb = await findArticlesDb({ documentId: 'Article1', publishedAt: null });
         const documentId = articlesDb.at(0)!.documentId;
->>>>>>> 76851890
 
         const result = await strapi.documents(ARTICLE_UID).publish(documentId, {
           locale: 'en', // should only publish the english locale
