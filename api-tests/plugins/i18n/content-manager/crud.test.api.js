--- conflicted
+++ resolved
@@ -111,17 +111,12 @@
 
       for (const locale of ['ko', 'it', 'fr', 'es-AR']) {
         res = await rq({
-<<<<<<< HEAD
-          method: 'PUT',
-          url: `/content-manager/collection-types/api::category.category/${data.categories[0].id}`,
-=======
           method: 'POST',
           url: `/content-manager/collection-types/api::category.category`,
           qs: {
             plugins: { i18n: { relatedEntityId: data.categories[0].id } },
             locale,
           },
->>>>>>> 3054a74d
           body: {
             name: `category in ${locale}`,
             locale,
