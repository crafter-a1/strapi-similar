module.exports = {
  title: 'Strapi Documentation',
  description: 'The headless CMS developers love.',
  base: '/documentation/',
  ga: 'UA-54313258-1',
  plugins: ['@vuepress/medium-zoom', 'vuepress-plugin-element-tabs'],
  head: [
    [
      'link',
      {
        rel: 'icon',
        href: 'https://strapi.io/favicon.ico',
      },
    ],

    [
      'meta',
      {
        property: 'og:title',
        content: 'Strapi Documentation',
      },
    ],
    [
      'meta',
      {
        property: 'og:type',
        content: 'article',
      },
    ],
    [
      'meta',
      {
        property: 'og:url',
        content: 'https://strapi.io/documentation/',
      },
    ],
    [
      'meta',
      {
        property: 'og:description',
        content: 'The headless CMS developers love.',
      },
    ],
    [
      'meta',
      {
        property: 'og:image',
        content: 'https://strapi.io/assets/images/strapi-website-preview.png',
      },
    ],
    [
      'meta',
      {
        property: 'og:article:author',
        content: 'strapi',
      },
    ],

    [
      'meta',
      {
        property: 'twitter:card',
        content: 'summary_large_image',
      },
    ],
    [
      'meta',
      {
        property: 'twitter:url',
        content: 'https://strapi.io/documentation/',
      },
    ],
    [
      'meta',
      {
        property: 'twitter:site',
        content: '@strapijs',
      },
    ],
    [
      'meta',
      {
        property: 'twitter:title',
        content: 'Strapi Documentation',
      },
    ],
    [
      'meta',
      {
        property: 'twitter:description',
        content: 'The headless CMS developers love.',
      },
    ],
    [
      'meta',
      {
        property: 'twitter:image',
        content: 'http://strapi.io/assets/images/strapi-website-preview.png',
      },
    ],
  ],
  themeConfig: {
    nav: [
      {
        text: 'Versions',
        items: [
          {
            text: 'Version 3.0.0-beta.x',
            link: '/3.0.0-beta.x/',
          },
          {
            text: 'Version 3.0.0-alpha.x',
            link: '/3.0.0-alpha.x/',
          },
        ],
      },
      {
        text: 'Website',
        link: 'https://strapi',
      },
      {
        text: 'Slack',
        link: 'https://slack.strapi.io',
      },
      {
        text: 'Blog',
        link: 'https://blog.strapi.io',
      },
    ],
    repo: 'strapi/strapi',
    docsDir: 'docs',
    algolia: {
      apiKey: 'a93451de224096fb34471c8b8b049de7',
      indexName: 'strapi',
    },
    editLinks: true,
    editLinkText: 'Improve this page',
    serviceWorker: true,
    sidebarDepth: 1,
    sidebar: {
      '/3.0.0-beta.x/': [
        {
          collapsable: false,
          title: '🚀 Getting Started',
          children: [
            '/3.0.0-beta.x/getting-started/introduction',
            '/3.0.0-beta.x/getting-started/install-requirements',
            '/3.0.0-beta.x/getting-started/quick-start',
            '/3.0.0-beta.x/getting-started/quick-start-tutorial',
          ],
        },
        {
          collapsable: true,
          title: '📄 Content API',
          children: [
            '/3.0.0-beta.x/content-api/api-endpoints',
            '/3.0.0-beta.x/content-api/parameters',
          ],
        },
        {
          collapsable: true,
          title: '💡 Concepts',
          children: [
            '/3.0.0-beta.x/concepts/file-structure',
            '/3.0.0-beta.x/concepts/configurations',
            '/3.0.0-beta.x/concepts/requests-responses',
            '/3.0.0-beta.x/concepts/customization',
            '/3.0.0-beta.x/concepts/routing',
            '/3.0.0-beta.x/concepts/controllers',
            '/3.0.0-beta.x/concepts/models',
            '/3.0.0-beta.x/concepts/services',
            '/3.0.0-beta.x/concepts/queries',
            '/3.0.0-beta.x/concepts/parameters',
            '/3.0.0-beta.x/concepts/policies',
            '/3.0.0-beta.x/concepts/public-assets',
            '/3.0.0-beta.x/concepts/hooks',
            '/3.0.0-beta.x/concepts/middlewares',
            '/3.0.0-beta.x/concepts/logging',
            '/3.0.0-beta.x/concepts/plugins',
          ],
        },
        {
          collapsable: true,
          title: '📚 Guides',
          children: [
            '/3.0.0-beta.x/guides/update-version',
            '/3.0.0-beta.x/guides/databases',
            '/3.0.0-beta.x/guides/deployment',
            '/3.0.0-beta.x/guides/process-manager',
            '/3.0.0-beta.x/guides/jwt-validation',
            '/3.0.0-beta.x/guides/error-catching',
            '/3.0.0-beta.x/guides/external-data',
<<<<<<< HEAD
            '/3.0.0-beta.x/guides/custom-data-response',
=======
            '/3.0.0-beta.x/guides/custom-admin',
>>>>>>> 93e411f1
            '/3.0.0-beta.x/guides/slug',
            '/3.0.0-beta.x/guides/webhooks',
          ],
        },
        {
          collapsable: true,
          title: '⚙️️ Admin Panel',
          children: [
            '/3.0.0-beta.x/admin-panel/customization',
            '/3.0.0-beta.x/admin-panel/deploy',
          ],
        },
        {
          collapsable: true,
          title: '📦 Plugins',
          children: [
            '/3.0.0-beta.x/plugins/users-permissions',
            '/3.0.0-beta.x/plugins/documentation',
            '/3.0.0-beta.x/plugins/email',
            '/3.0.0-beta.x/plugins/upload',
            '/3.0.0-beta.x/plugins/graphql',
          ],
        },
        {
          collapsable: true,
          title: '🔌 Local Plugins',
          children: [
            '/3.0.0-beta.x/plugin-development/quick-start',
            '/3.0.0-beta.x/plugin-development/plugin-architecture',
            '/3.0.0-beta.x/plugin-development/backend-development',
            '/3.0.0-beta.x/plugin-development/frontend-development',
          ],
        },
        {
          collapsable: true,
          title: '💻 Command Line Interface',
          children: ['/3.0.0-beta.x/cli/CLI'],
        },
        {
          collapsable: true,
          title: '🏗 Global strapi',
          children: [
            '/3.0.0-beta.x/global-strapi/api-reference',
            '/3.0.0-beta.x/global-strapi/usage-information',
          ],
        },
        {
          collapsable: false,
          title: '📚 Resources',
          children: [
            [
              'https://github.com/strapi/strapi/blob/master/CONTRIBUTING.md',
              'Contributing guide',
            ],
            '/3.0.0-beta.x/migration-guide/',
          ],
        },
      ],
      '/3.0.0-alpha.x/': [
        {
          collapsable: false,
          title: '🚀 Getting Started',
          children: [
            '/3.0.0-alpha.x/getting-started/introduction',
            '/3.0.0-alpha.x/getting-started/install-requirements',
            '/3.0.0-alpha.x/getting-started/quick-start',
            '/3.0.0-alpha.x/getting-started/quick-start-tutorial',
          ],
        },
        {
          collapsable: true,
          title: '💡 Guides',
          children: [
            '/3.0.0-alpha.x/concepts/concepts',
            '/3.0.0-alpha.x/guides/api-documentation',
            '/3.0.0-alpha.x/guides/authentication',
            '/3.0.0-alpha.x/configurations/configurations',
            '/3.0.0-alpha.x/guides/controllers',
            '/3.0.0-alpha.x/guides/databases',
            '/3.0.0-alpha.x/guides/deployment',
            '/3.0.0-alpha.x/guides/email',
            '/3.0.0-alpha.x/guides/upload',
            '/3.0.0-alpha.x/guides/filters',
            '/3.0.0-alpha.x/guides/graphql',
            '/3.0.0-alpha.x/guides/i18n',
            '/3.0.0-alpha.x/guides/models',
            '/3.0.0-alpha.x/guides/policies',
            '/3.0.0-alpha.x/guides/public-assets',
            '/3.0.0-alpha.x/guides/requests',
            '/3.0.0-alpha.x/guides/responses',
            '/3.0.0-alpha.x/guides/routing',
            '/3.0.0-alpha.x/guides/services',
            '/3.0.0-alpha.x/guides/webhooks',
          ],
        },
        {
          collapsable: true,
          title: '⚙️️ Advanced',
          children: [
            '/3.0.0-alpha.x/advanced/customize-admin',
            '/3.0.0-alpha.x/advanced/hooks',
            '/3.0.0-alpha.x/advanced/logging',
            '/3.0.0-alpha.x/advanced/middlewares',
            '/3.0.0-alpha.x/advanced/usage-information',
          ],
        },
        {
          collapsable: true,
          title: '🔌 Plugin Development',
          children: [
            '/3.0.0-alpha.x/plugin-development/quick-start',
            '/3.0.0-alpha.x/plugin-development/plugin-architecture',
            '/3.0.0-alpha.x/plugin-development/backend-development',
            '/3.0.0-alpha.x/plugin-development/frontend-development',
            '/3.0.0-alpha.x/plugin-development/frontend-use-cases',
            '/3.0.0-alpha.x/plugin-development/utils',
          ],
        },
        {
          collapsable: true,
          title: '💻 Command Line Interface',
          children: ['/3.0.0-alpha.x/cli/CLI'],
        },
        {
          collapsable: true,
          title: '🏗 API Reference',
          children: ['/3.0.0-alpha.x/api-reference/reference'],
        },
        {
          collapsable: false,
          title: '📚 Resources',
          children: [
            [
              'https://github.com/strapi/strapi/blob/master/CONTRIBUTING.md',
              'Contributing guide',
            ],
            '/3.0.0-alpha.x/migration-guide/',
            '/3.0.0-alpha.x/articles/',
          ],
        },
      ],
    },
  },
};<|MERGE_RESOLUTION|>--- conflicted
+++ resolved
@@ -190,11 +190,8 @@
             '/3.0.0-beta.x/guides/jwt-validation',
             '/3.0.0-beta.x/guides/error-catching',
             '/3.0.0-beta.x/guides/external-data',
-<<<<<<< HEAD
             '/3.0.0-beta.x/guides/custom-data-response',
-=======
             '/3.0.0-beta.x/guides/custom-admin',
->>>>>>> 93e411f1
             '/3.0.0-beta.x/guides/slug',
             '/3.0.0-beta.x/guides/webhooks',
           ],
