--- conflicted
+++ resolved
@@ -43,13 +43,8 @@
     "format": "npm-run-all -p format:*",
     "format:code": "npm run prettier:code -- --write",
     "format:other": "npm run prettier:other -- --write",
-<<<<<<< HEAD
-    "prettier:code": "prettier \"**/*.{js,ts}\"",
-    "prettier:other": "prettier \"**/*.{md,css,scss,yaml,yml}\"",
-=======
-    "prettier:code": "prettier --cache --cache-strategy content \"**/*.js\"",
+    "prettier:code": "prettier --cache --cache-strategy content \"**/*.{js,ts}\"",
     "prettier:other": "prettier --cache --cache-strategy content \"**/*.{md,css,scss,yaml,yml}\"",
->>>>>>> 129d88cc
     "test:clean": "rimraf ./coverage",
     "test:front": "npm run test:clean && cross-env IS_EE=true jest --config ./jest.config.front.js",
     "test:front:watch": "cross-env IS_EE=true jest --config ./jest.config.front.js --watchAll",
